--- conflicted
+++ resolved
@@ -21,13 +21,9 @@
 
     @Override
     public Map<String, String> getProperties() {
-<<<<<<< HEAD
-        while(!MY_KAFKA.isRunning()) MY_KAFKA.start();
-=======
         while (!MY_KAFKA.isRunning()) {
             MY_KAFKA.start();
         }
->>>>>>> bcc349f9
         return Collections.singletonMap(
             "kafka.bootstrap.servers", MY_KAFKA.getBootstrapServers()
         );
