plugins {
    id("org.jetbrains.kotlin.jvm") version "1.9.0"
    id("org.jetbrains.kotlin.kapt") version "1.9.0"
    id("io.micronaut.internal.build.kafka-testsuite")
}

dependencies {
    kaptTest(platform(mn.micronaut.core.bom))
    kaptTest(mn.micronaut.inject.java)
    testImplementation(libs.testcontainers.kafka)
    testImplementation(mnTest.micronaut.test.junit5)
    testRuntimeOnly(libs.junit.jupiter.engine)
    testImplementation(libs.awaitility)
<<<<<<< HEAD
    testImplementation (mnSerde.micronaut.serde.jackson)
=======
    testImplementation(mnReactor.micronaut.reactor)
    testImplementation(mnSerde.micronaut.serde.jackson)
>>>>>>> c68f2e0b
    testImplementation(projects.micronautKafka)
}<|MERGE_RESOLUTION|>--- conflicted
+++ resolved
@@ -11,11 +11,7 @@
     testImplementation(mnTest.micronaut.test.junit5)
     testRuntimeOnly(libs.junit.jupiter.engine)
     testImplementation(libs.awaitility)
-<<<<<<< HEAD
-    testImplementation (mnSerde.micronaut.serde.jackson)
-=======
     testImplementation(mnReactor.micronaut.reactor)
     testImplementation(mnSerde.micronaut.serde.jackson)
->>>>>>> c68f2e0b
     testImplementation(projects.micronautKafka)
 }