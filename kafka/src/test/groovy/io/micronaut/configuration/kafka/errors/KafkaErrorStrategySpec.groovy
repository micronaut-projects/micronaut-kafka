package io.micronaut.configuration.kafka.errors

import io.micronaut.configuration.kafka.AbstractEmbeddedServerSpec
import io.micronaut.configuration.kafka.annotation.ErrorStrategy
import io.micronaut.configuration.kafka.annotation.KafkaClient
import io.micronaut.configuration.kafka.annotation.KafkaListener
import io.micronaut.configuration.kafka.annotation.Topic
import io.micronaut.configuration.kafka.exceptions.KafkaListenerException
import io.micronaut.configuration.kafka.exceptions.KafkaListenerExceptionHandler
import io.micronaut.context.annotation.Property
import io.micronaut.context.annotation.Requires
import org.apache.kafka.clients.consumer.ConsumerConfig
import org.apache.kafka.common.TopicPartition
import org.slf4j.Logger
import org.slf4j.LoggerFactory

import java.util.concurrent.atomic.AtomicInteger

import static io.micronaut.configuration.kafka.annotation.ErrorStrategyValue.NONE
import static io.micronaut.configuration.kafka.annotation.ErrorStrategyValue.RESUME_AT_NEXT_RECORD
import static io.micronaut.configuration.kafka.annotation.ErrorStrategyValue.RETRY_EXPONENTIALLY_ON_ERROR
import static io.micronaut.configuration.kafka.annotation.ErrorStrategyValue.RETRY_ON_ERROR
import static io.micronaut.configuration.kafka.annotation.OffsetReset.EARLIEST
import static io.micronaut.configuration.kafka.annotation.OffsetStrategy.SYNC

class KafkaErrorStrategySpec extends AbstractEmbeddedServerSpec {

    private static final Logger LOG = LoggerFactory.getLogger(KafkaErrorStrategySpec.class);
    private static final String RandomFailedMessage = (new Random().nextInt(30) + 10).toString();

    @Override
    void afterKafkaStarted() {
        createTopic("errors-retry-multiple-partitions", 3, 1)
    }

    void "test when the error strategy is 'resume at next offset' the next message is consumed"() {
        when:"A consumer throws an exception"
        ResumeErrorClient myClient = context.getBean(ResumeErrorClient)
        myClient.sendMessage("One")
        myClient.sendMessage("Two")

        ResumeAtNextRecordErrorCausingConsumer myConsumer = context.getBean(ResumeAtNextRecordErrorCausingConsumer)

        then:"The message that threw the exception is skipped and the next message in the poll is processed"
        conditions.eventually {
            myConsumer.received == ["One", "Two"]
            myConsumer.count.get() == 2
        }
    }

    void "test when the error strategy is 'retry on error' the second message is not consumed"() {
        when:"A consumer throws an exception"
        RetryErrorClient myClient = context.getBean(RetryErrorClient)
        myClient.sendMessage("One")
        myClient.sendMessage("Two")

        RetryOnErrorErrorCausingConsumer myConsumer = context.getBean(RetryOnErrorErrorCausingConsumer)

        then:"The message that threw the exception is re-consumed"
        conditions.eventually {
            myConsumer.received == ["One", "One", "Two"]
            myConsumer.count.get() == 3
        }
        and:"the retry of the first message is delivered at least 50ms afterwards"
        myConsumer.times[1] - myConsumer.times[0] >= 50
    }

<<<<<<< HEAD
    void "test when the error strategy is 'retry on error' and retry failed, the finished messages should be complete except the failed message"() {
        when:"A client sends a lot of messages to a same topic"
        RetryErrorMultiplePartitionsClient myClient = context.getBean(RetryErrorMultiplePartitionsClient)

        var messages = new HashSet()
        for(int i = 0; i < 50; i++) {
            myClient.sendMessage(i.toString())
            messages.add(i.toString())
        }

        then:"The finished messages should be complete except the particularly failed one"
        RetryOnErrorMultiplePartitionsErrorCausingConsumer myConsumer = context.getBean(RetryOnErrorMultiplePartitionsErrorCausingConsumer)
        var expected = new HashSet();
        expected.add(RandomFailedMessage)
        conditions.eventually {
           messages - myConsumer.finished == expected
        }
=======
    void "test when error strategy is 'retry exponentially on error' then message is retried with exponential backoff"() {
        when: "A consumer throws an exception"
        ExpRetryErrorClient myClient = context.getBean(ExpRetryErrorClient)
        myClient.sendMessage("One")

        RetryExpOnErrorErrorCausingConsumer myConsumer = context.getBean(RetryExpOnErrorErrorCausingConsumer)

        then: "Message is consumed eventually"
        conditions.eventually {
            myConsumer.received == ["One", "One", "One", "One"]
            myConsumer.count.get() == 4
        }
        and: "message was retried with exponential breaks between deliveries"
        myConsumer.times[1] - myConsumer.times[0] >= 50
        myConsumer.times[2] - myConsumer.times[1] >= 100
        myConsumer.times[3] - myConsumer.times[2] >= 200
>>>>>>> 5339e58f
    }

    void "test simultaneous retry and consumer reassignment"() {
        when: "A consumer throws an exception"
        TimeoutAndRetryErrorClient myClient = context.getBean(TimeoutAndRetryErrorClient)
        myClient.sendMessage("One")
        myClient.sendMessage("Two")

        RetryAndRebalanceOnErrorErrorCausingConsumer myConsumer = context.getBean(RetryAndRebalanceOnErrorErrorCausingConsumer)

        then: "The message that threw the exception is re-consumed"
        conditions.eventually {
            myConsumer.received == ["One", "One", "Two"]
            myConsumer.finished == ["One", "Two", "One"]
            sleep(1000)  // wait for the sleeping consumer to wake up and misbehave
            myConsumer.exceptionCount.get() == 0
        }
        and:"the retry of the first message is delivered at least 5000ms afterwards"
        myConsumer.times[1] - myConsumer.times[0] >= 5_000
    }

    /**
     * @deprecated This test is deprecated as the poll next strategy is default to ensure backwards
     * compatibility with existing (broken) functionality that people may have workarounds for with
     * custom error handlers.
     */
    @Deprecated
    void "test an exception that is thrown is not committed with default error strategy"() {
        when:"A consumer throws an exception"
        PollNextErrorClient myClient = context.getBean(PollNextErrorClient)
        myClient.sendMessage("One")
        myClient.sendMessage("Two")

        PollNextErrorCausingConsumer myConsumer = context.getBean(PollNextErrorCausingConsumer)

        then:"The message is re-delivered and eventually handled"
        conditions.eventually {
            myConsumer.received.size() == 2
            myConsumer.count.get() == 3
        }
    }

    @Requires(property = 'spec.name', value = 'KafkaErrorStrategySpec')
    @KafkaListener(offsetReset = EARLIEST, offsetStrategy = SYNC, errorStrategy = @ErrorStrategy(value = RESUME_AT_NEXT_RECORD))
    static class ResumeAtNextRecordErrorCausingConsumer {
        AtomicInteger count = new AtomicInteger(0)
        List<String> received = []

        @Topic("errors-resume")
        void handleMessage(String message) {
            received << message
            if (count.getAndIncrement() == 0) {
                throw new RuntimeException("Won't handle first")
            }
        }
    }

    @Requires(property = 'spec.name', value = 'KafkaErrorStrategySpec')
    @KafkaListener(
        offsetReset = EARLIEST,
        offsetStrategy = SYNC,
        errorStrategy = @ErrorStrategy(value = RETRY_ON_ERROR, retryDelay = "50ms")
    )
    static class RetryOnErrorErrorCausingConsumer {
        AtomicInteger count = new AtomicInteger(0)
        List<String> received = []
        List<Long> times = []

        @Topic("errors-retry")
        void handleMessage(String message) {
            received << message
            times << System.currentTimeMillis()
            if (count.getAndIncrement() == 0) {
                throw new RuntimeException("Won't handle first")
            }
        }
    }

    @Requires(property = 'spec.name', value = 'KafkaErrorStrategySpec')
    @KafkaListener(
<<<<<<< HEAD
            offsetStrategy = OffsetStrategy.SYNC,
            errorStrategy = @ErrorStrategy(value = RETRY_ON_ERROR)
    )
    static class RetryOnErrorMultiplePartitionsErrorCausingConsumer {
        AtomicInteger count = new AtomicInteger(0)
        Set<String> received = []
        Set<String> finished = []

        @Topic("errors-retry-multiple-partitions")
        void handleMessage(String message) {
            received << message
            count.getAndIncrement()
            if (message == RandomFailedMessage) {
                throw new RuntimeException("Won't handle the error message: " + RandomFailedMessage)
            }
            finished << message
=======
        offsetReset = EARLIEST,
        offsetStrategy = SYNC,
        errorStrategy = @ErrorStrategy(value = RETRY_EXPONENTIALLY_ON_ERROR, retryCount = 3, retryDelay = "50ms")
    )
    static class RetryExpOnErrorErrorCausingConsumer {
        AtomicInteger count = new AtomicInteger(0)
        List<String> received = []
        List<Long> times = []

        @Topic("errors-exp-retry")
        void handleMessage(String message) {
            received << message
            times << System.currentTimeMillis()
            if (count.getAndIncrement() < 4) {
                throw new RuntimeException("Won't handle first three delivery attempts")
            }
>>>>>>> 5339e58f
        }
    }

    @Requires(property = 'spec.name', value = 'KafkaErrorStrategySpec')
    @KafkaListener(offsetReset = EARLIEST, offsetStrategy = SYNC, errorStrategy = @ErrorStrategy(value = NONE))
    static class PollNextErrorCausingConsumer implements KafkaListenerExceptionHandler {
        AtomicInteger count = new AtomicInteger(0)
        List<String> received = []

        @Topic("errors-poll")
        void handleMessage(String message) {
            if (count.getAndIncrement() == 1) {
                throw new RuntimeException("Won't handle first")
            }
            received << message
        }

        @Override
        void handle(KafkaListenerException exception) {
            def record = exception.consumerRecord.orElse(null)
            def consumer = exception.kafkaConsumer
            consumer.seek(
                    new TopicPartition("errors-poll", record.partition()),
                    record.offset()
            )
        }
    }

    @Requires(property = 'spec.name', value = 'KafkaErrorStrategySpec')
    @KafkaListener(
        offsetReset = EARLIEST,
        threads = 2,
        errorStrategy = @ErrorStrategy(value = RETRY_ON_ERROR),
        properties = @Property(name = ConsumerConfig.MAX_POLL_INTERVAL_MS_CONFIG, value = "5000")
    )
    static class RetryAndRebalanceOnErrorErrorCausingConsumer implements KafkaListenerExceptionHandler {
        AtomicInteger count = new AtomicInteger(0)
        AtomicInteger exceptionCount = new AtomicInteger(0)
        List<String> received = []
        List<String> finished = []
        List<Long> times = []

        @Topic("errors-timeout-and-retry")
        void handleMessage(String message) {
            LOG.info("Got {}", message)
            received << message
            times << System.currentTimeMillis()
            try {
                if (count.getAndIncrement() == 0) {
                    Thread.sleep(10_000)
                    throw new RuntimeException("Won't handle first")
                }
            } finally {
                // This lets us block the test conditions until the first thread (that sleeps) has a chance to wake back up
                finished << message
            }
        }

        @Override
        void handle(KafkaListenerException exception) {
            exceptionCount.getAndIncrement()
        }
    }

    @Requires(property = 'spec.name', value = 'KafkaErrorStrategySpec')
    @KafkaClient
    static interface ResumeErrorClient {
        @Topic("errors-resume")
        void sendMessage(String message)
    }

    @Requires(property = 'spec.name', value = 'KafkaErrorStrategySpec')
    @KafkaClient
    static interface RetryErrorClient {
        @Topic("errors-retry")
        void sendMessage(String message)
    }

    @Requires(property = 'spec.name', value = 'KafkaErrorStrategySpec')
    @KafkaClient
<<<<<<< HEAD
    static interface RetryErrorMultiplePartitionsClient {
        @Topic("errors-retry-multiple-partitions")
=======
    static interface ExpRetryErrorClient {
        @Topic("errors-exp-retry")
>>>>>>> 5339e58f
        void sendMessage(String message)
    }

    @Requires(property = 'spec.name', value = 'KafkaErrorStrategySpec')
    @KafkaClient
    static interface PollNextErrorClient {
        @Topic("errors-poll")
        void sendMessage(String message)
    }

    @Requires(property = 'spec.name', value = 'KafkaErrorStrategySpec')
    @KafkaClient
    static interface TimeoutAndRetryErrorClient {
        @Topic("errors-timeout-and-retry")
        void sendMessage(String message)
    }
}<|MERGE_RESOLUTION|>--- conflicted
+++ resolved
@@ -65,7 +65,6 @@
         myConsumer.times[1] - myConsumer.times[0] >= 50
     }
 
-<<<<<<< HEAD
     void "test when the error strategy is 'retry on error' and retry failed, the finished messages should be complete except the failed message"() {
         when:"A client sends a lot of messages to a same topic"
         RetryErrorMultiplePartitionsClient myClient = context.getBean(RetryErrorMultiplePartitionsClient)
@@ -83,7 +82,8 @@
         conditions.eventually {
            messages - myConsumer.finished == expected
         }
-=======
+    }
+
     void "test when error strategy is 'retry exponentially on error' then message is retried with exponential backoff"() {
         when: "A consumer throws an exception"
         ExpRetryErrorClient myClient = context.getBean(ExpRetryErrorClient)
@@ -100,7 +100,6 @@
         myConsumer.times[1] - myConsumer.times[0] >= 50
         myConsumer.times[2] - myConsumer.times[1] >= 100
         myConsumer.times[3] - myConsumer.times[2] >= 200
->>>>>>> 5339e58f
     }
 
     void "test simultaneous retry and consumer reassignment"() {
@@ -181,8 +180,7 @@
 
     @Requires(property = 'spec.name', value = 'KafkaErrorStrategySpec')
     @KafkaListener(
-<<<<<<< HEAD
-            offsetStrategy = OffsetStrategy.SYNC,
+            offsetStrategy = SYNC,
             errorStrategy = @ErrorStrategy(value = RETRY_ON_ERROR)
     )
     static class RetryOnErrorMultiplePartitionsErrorCausingConsumer {
@@ -198,7 +196,11 @@
                 throw new RuntimeException("Won't handle the error message: " + RandomFailedMessage)
             }
             finished << message
-=======
+        }
+    }
+
+    @Requires(property = 'spec.name', value = 'KafkaErrorStrategySpec')
+    @KafkaListener(
         offsetReset = EARLIEST,
         offsetStrategy = SYNC,
         errorStrategy = @ErrorStrategy(value = RETRY_EXPONENTIALLY_ON_ERROR, retryCount = 3, retryDelay = "50ms")
@@ -215,7 +217,6 @@
             if (count.getAndIncrement() < 4) {
                 throw new RuntimeException("Won't handle first three delivery attempts")
             }
->>>>>>> 5339e58f
         }
     }
 
@@ -296,13 +297,15 @@
 
     @Requires(property = 'spec.name', value = 'KafkaErrorStrategySpec')
     @KafkaClient
-<<<<<<< HEAD
     static interface RetryErrorMultiplePartitionsClient {
         @Topic("errors-retry-multiple-partitions")
-=======
+        void sendMessage(String message)
+    }
+
+    @Requires(property = 'spec.name', value = 'KafkaErrorStrategySpec')
+    @KafkaClient
     static interface ExpRetryErrorClient {
         @Topic("errors-exp-retry")
->>>>>>> 5339e58f
         void sendMessage(String message)
     }
 
