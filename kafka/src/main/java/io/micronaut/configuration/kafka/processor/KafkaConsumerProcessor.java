/*
 * Copyright 2017-2020 original authors
 *
 * Licensed under the Apache License, Version 2.0 (the "License");
 * you may not use this file except in compliance with the License.
 * You may obtain a copy of the License at
 *
 * https://www.apache.org/licenses/LICENSE-2.0
 *
 * Unless required by applicable law or agreed to in writing, software
 * distributed under the License is distributed on an "AS IS" BASIS,
 * WITHOUT WARRANTIES OR CONDITIONS OF ANY KIND, either express or implied.
 * See the License for the specific language governing permissions and
 * limitations under the License.
 */
package io.micronaut.configuration.kafka.processor;

import io.micronaut.configuration.kafka.ConsumerAware;
import io.micronaut.configuration.kafka.ConsumerRegistry;
import io.micronaut.configuration.kafka.ConsumerSeekAware;
import io.micronaut.configuration.kafka.ProducerRegistry;
import io.micronaut.configuration.kafka.TransactionalProducerRegistry;
import io.micronaut.configuration.kafka.annotation.KafkaKey;
import io.micronaut.configuration.kafka.annotation.KafkaListener;
import io.micronaut.configuration.kafka.annotation.OffsetReset;
import io.micronaut.configuration.kafka.annotation.OffsetStrategy;
import io.micronaut.configuration.kafka.annotation.Topic;
import io.micronaut.configuration.kafka.bind.ConsumerRecordBinderRegistry;
import io.micronaut.configuration.kafka.bind.batch.BatchConsumerRecordsBinderRegistry;
import io.micronaut.configuration.kafka.config.AbstractKafkaConsumerConfiguration;
import io.micronaut.configuration.kafka.config.DefaultKafkaConsumerConfiguration;
import io.micronaut.configuration.kafka.config.KafkaDefaultConfiguration;
import io.micronaut.configuration.kafka.event.KafkaConsumerStartedPollingEvent;
import io.micronaut.configuration.kafka.event.KafkaConsumerSubscribedEvent;
import io.micronaut.configuration.kafka.exceptions.KafkaListenerException;
import io.micronaut.configuration.kafka.exceptions.KafkaListenerExceptionHandler;
import io.micronaut.configuration.kafka.seek.KafkaSeeker;
import io.micronaut.configuration.kafka.serde.SerdeRegistry;
import io.micronaut.context.BeanContext;
import io.micronaut.context.annotation.Requires;
import io.micronaut.context.event.ApplicationEventPublisher;
import io.micronaut.context.processor.ExecutableMethodProcessor;
import io.micronaut.core.annotation.AnnotationValue;
import io.micronaut.core.annotation.Internal;
import io.micronaut.core.annotation.NonNull;
import io.micronaut.core.annotation.Nullable;
import io.micronaut.core.async.publisher.Publishers;
import io.micronaut.core.bind.BoundExecutable;
import io.micronaut.core.bind.DefaultExecutableBinder;
import io.micronaut.core.bind.ExecutableBinder;
import io.micronaut.core.bind.annotation.Bindable;
import io.micronaut.core.naming.NameUtils;
import io.micronaut.core.type.Argument;
import io.micronaut.core.util.ArgumentUtils;
import io.micronaut.core.util.ArrayUtils;
import io.micronaut.core.util.CollectionUtils;
import io.micronaut.core.util.StringUtils;
import io.micronaut.inject.BeanDefinition;
import io.micronaut.inject.DelegatingExecutableMethod;
import io.micronaut.inject.ExecutableMethod;
import io.micronaut.inject.qualifiers.Qualifiers;
import io.micronaut.messaging.annotation.MessageBody;
import io.micronaut.messaging.exceptions.MessagingSystemException;
import io.micronaut.runtime.ApplicationConfiguration;
import io.micronaut.scheduling.ScheduledExecutorTaskScheduler;
import io.micronaut.scheduling.TaskExecutors;
import io.micronaut.scheduling.TaskScheduler;
import jakarta.annotation.PreDestroy;
import jakarta.inject.Named;
import jakarta.inject.Singleton;
import org.apache.kafka.clients.consumer.*;
import org.apache.kafka.clients.producer.Producer;
import org.apache.kafka.common.IsolationLevel;
import org.apache.kafka.common.TopicPartition;
import org.apache.kafka.common.errors.ProducerFencedException;
import org.apache.kafka.common.serialization.ByteArrayDeserializer;
import org.apache.kafka.common.serialization.StringDeserializer;
import org.reactivestreams.Publisher;
import org.slf4j.Logger;
import org.slf4j.LoggerFactory;
import reactor.core.publisher.Flux;

import java.time.Duration;
import java.util.Arrays;
import java.util.Collection;
import java.util.Collections;
import java.util.List;
import java.util.Locale;
import java.util.Map;
import java.util.Optional;
import java.util.Properties;
import java.util.Set;
import java.util.UUID;
import java.util.concurrent.ConcurrentHashMap;
import java.util.concurrent.ExecutorService;
import java.util.concurrent.atomic.AtomicInteger;
import java.util.regex.Pattern;
import java.util.regex.PatternSyntaxException;

/**
 * <p>A {@link ExecutableMethodProcessor} that will process all beans annotated with {@link KafkaListener}
 * and create and subscribe the relevant methods as consumers to Kafka topics.</p>
 *
 * @author Graeme Rocher
 * @since 1.0
 */
@Singleton
@Requires(beans = KafkaDefaultConfiguration.class)
@Internal
class KafkaConsumerProcessor
        implements ExecutableMethodProcessor<Topic>, AutoCloseable, ConsumerRegistry {

    private static final Logger LOG = LoggerFactory.getLogger(KafkaConsumerProcessor.class);
    private static final ByteArrayDeserializer DEFAULT_KEY_DESERIALIZER = new ByteArrayDeserializer();
    private static final StringDeserializer DEFAULT_VALUE_DESERIALIZER = new StringDeserializer();

    private final ExecutorService executorService;
    private final ApplicationConfiguration applicationConfiguration;
    private final BeanContext beanContext;
    @SuppressWarnings("rawtypes")
    private final AbstractKafkaConsumerConfiguration defaultConsumerConfiguration;
    private final Map<String, ConsumerState> consumers = new ConcurrentHashMap<>();

    private final ConsumerRecordBinderRegistry binderRegistry;
    private final SerdeRegistry serdeRegistry;
    private final KafkaListenerExceptionHandler exceptionHandler;
    private final TaskScheduler taskScheduler;
    private final ProducerRegistry producerRegistry;
    private final TransactionalProducerRegistry transactionalProducerRegistry;
    private final BatchConsumerRecordsBinderRegistry batchBinderRegistry;
    private final AtomicInteger clientIdGenerator = new AtomicInteger(10);
    private final ApplicationEventPublisher<KafkaConsumerStartedPollingEvent> kafkaConsumerStartedPollingEventPublisher;
    private final ApplicationEventPublisher<KafkaConsumerSubscribedEvent> kafkaConsumerSubscribedEventPublisher;

    /**
     * Creates a new processor using the given {@link ExecutorService} to schedule consumers on.
     *
     * @param executorService               The executor service
     * @param applicationConfiguration      The application configuration
     * @param beanContext                   The bean context
     * @param defaultConsumerConfiguration  The default consumer config
     * @param binderRegistry                The {@link ConsumerRecordBinderRegistry}
     * @param batchBinderRegistry           The {@link BatchConsumerRecordsBinderRegistry}
     * @param serdeRegistry                 The {@link org.apache.kafka.common.serialization.Serde} registry
     * @param producerRegistry              The {@link ProducerRegistry}
     * @param exceptionHandler              The exception handler to use
     * @param schedulerService              The scheduler service
     * @param transactionalProducerRegistry The transactional producer registry
     * @param startedEventPublisher         The KafkaConsumerStartedPollingEvent publisher
     * @param subscribedEventPublisher      The KafkaConsumerSubscribedEvent publisher
     */
    @SuppressWarnings("rawtypes")
    KafkaConsumerProcessor(
            @Named(TaskExecutors.MESSAGE_CONSUMER) ExecutorService executorService,
            ApplicationConfiguration applicationConfiguration,
            BeanContext beanContext,
            AbstractKafkaConsumerConfiguration defaultConsumerConfiguration,
            ConsumerRecordBinderRegistry binderRegistry,
            BatchConsumerRecordsBinderRegistry batchBinderRegistry,
            SerdeRegistry serdeRegistry,
            ProducerRegistry producerRegistry,
            KafkaListenerExceptionHandler exceptionHandler,
            @Named(TaskExecutors.SCHEDULED) ExecutorService schedulerService,
            TransactionalProducerRegistry transactionalProducerRegistry,
            ApplicationEventPublisher<KafkaConsumerStartedPollingEvent> startedEventPublisher,
            ApplicationEventPublisher<KafkaConsumerSubscribedEvent> subscribedEventPublisher) {
        this.executorService = executorService;
        this.applicationConfiguration = applicationConfiguration;
        this.beanContext = beanContext;
        this.defaultConsumerConfiguration = defaultConsumerConfiguration;
        this.binderRegistry = binderRegistry;
        this.batchBinderRegistry = batchBinderRegistry;
        this.serdeRegistry = serdeRegistry;
        this.producerRegistry = producerRegistry;
        this.exceptionHandler = exceptionHandler;
        this.taskScheduler = new ScheduledExecutorTaskScheduler(schedulerService);
        this.transactionalProducerRegistry = transactionalProducerRegistry;
        this.kafkaConsumerStartedPollingEventPublisher = startedEventPublisher;
        this.kafkaConsumerSubscribedEventPublisher = subscribedEventPublisher;
        this.beanContext.getBeanDefinitions(Qualifiers.byType(KafkaListener.class))
                .forEach(definition -> {
                    // pre-initialize singletons before processing
                    if (definition.isSingleton()) {
                        try {
                            beanContext.getBean(definition.getBeanType());
                        } catch (Exception e) {
                            throw new MessagingSystemException(
                                    "Error creating bean for @KafkaListener of type [" + definition.getBeanType() + "]: " + e.getMessage(),
                                    e
                            );
                        }
                    }
                });
    }

    @NonNull
    private ConsumerState getConsumerState(@NonNull String id) {
        ConsumerState consumerState = consumers.get(id);
        if (consumerState == null) {
            throw new IllegalArgumentException("No consumer found for ID: " + id);
        }
        return consumerState;
    }

    @NonNull
    @Override
    @SuppressWarnings("unchecked")
    public <K, V> Consumer<K, V> getConsumer(@NonNull String id) {
        ArgumentUtils.requireNonNull("id", id);
        @SuppressWarnings("rawtypes")
        final Consumer consumer = getConsumerState(id).kafkaConsumer;
        if (consumer == null) {
            throw new IllegalArgumentException("No consumer found for ID: " + id);
        }
        return consumer;
    }

    @NonNull
    @Override
    public Set<String> getConsumerSubscription(@NonNull final String id) {
        ArgumentUtils.requireNonNull("id", id);
        final Set<String> subscriptions = getConsumerState(id).subscriptions;
        if (subscriptions == null || subscriptions.isEmpty()) {
            throw new IllegalArgumentException("No consumer subscription found for ID: " + id);
        }
        return subscriptions;
    }

    @NonNull
    @Override
    public Set<TopicPartition> getConsumerAssignment(@NonNull final String id) {
        ArgumentUtils.requireNonNull("id", id);
        final Set<TopicPartition> assignment = getConsumerState(id).assignments;
        if (assignment == null || assignment.isEmpty()) {
            throw new IllegalArgumentException("No consumer assignment found for ID: " + id);
        }
        return assignment;
    }

    @NonNull
    @Override
    public Set<String> getConsumerIds() {
        return Collections.unmodifiableSet(consumers.keySet());
    }

    @Override
    public boolean isPaused(@NonNull String id) {
        return isPaused(id, getConsumerState(id).assignments);
    }

    @Override
    public boolean isPaused(@NonNull String id, @NonNull Collection<TopicPartition> topicPartitions) {
        return getConsumerState(id).isPaused(topicPartitions);
    }

    @Override
    public void pause(@NonNull String id) {
        getConsumerState(id).pause();
    }

    @Override
    public void pause(@NonNull String id, @NonNull Collection<TopicPartition> topicPartitions) {
        getConsumerState(id).pause(topicPartitions);
    }

    @Override
    public void resume(@NonNull String id) {
        getConsumerState(id).resume();
    }

    @Override
    public void resume(@NonNull String id, @NonNull Collection<TopicPartition> topicPartitions) {
        getConsumerState(id).resume(topicPartitions);
    }

    @Override
    public void process(BeanDefinition<?> beanDefinition, ExecutableMethod<?, ?> method) {
        List<AnnotationValue<Topic>> topicAnnotations = method.getDeclaredAnnotationValuesByType(Topic.class);
        final AnnotationValue<KafkaListener> consumerAnnotation = method.getAnnotation(KafkaListener.class);
        if (CollectionUtils.isEmpty(topicAnnotations)) {
            topicAnnotations = beanDefinition.getDeclaredAnnotationValuesByType(Topic.class);
        }
        if (consumerAnnotation == null || CollectionUtils.isEmpty(topicAnnotations)) {
            return; // No topics to consume
        }
        final Class<?> beanType = beanDefinition.getBeanType();
        String groupId = consumerAnnotation.stringValue("groupId")
                .filter(StringUtils::isNotEmpty)
                .orElseGet(() -> applicationConfiguration.getName().orElse(beanType.getName()));
        final String clientId = consumerAnnotation.stringValue("clientId")
                .filter(StringUtils::isNotEmpty)
                .orElseGet(() -> applicationConfiguration.getName().map(s -> s + '-' + NameUtils.hyphenate(beanType.getSimpleName())).orElse(null));
        final OffsetStrategy offsetStrategy = consumerAnnotation.enumValue("offsetStrategy", OffsetStrategy.class)
                .orElse(OffsetStrategy.AUTO);
        final AbstractKafkaConsumerConfiguration<?, ?> consumerConfigurationDefaults = getConsumerConfigurationDefaults(groupId);
        if (consumerAnnotation.isTrue("uniqueGroupId")) {
            groupId = groupId + "_" + UUID.randomUUID();
        }
        final DefaultKafkaConsumerConfiguration<?, ?> consumerConfiguration = new DefaultKafkaConsumerConfiguration<>(consumerConfigurationDefaults);
        final Properties properties = createConsumerProperties(consumerAnnotation, consumerConfiguration, clientId, groupId, offsetStrategy);
        configureDeserializers(method, consumerConfiguration);
        submitConsumerThreads(method, clientId, groupId, offsetStrategy, topicAnnotations, consumerAnnotation, consumerConfiguration, properties, beanType);
    }

    @Override
    @PreDestroy
    public void close() {
        consumers.values().forEach(ConsumerState::wakeUp);
        consumers.values().forEach(ConsumerState::close);
        consumers.clear();
    }

    void publishStartedPollingEvent(Consumer<?, ?> consumer) {
        kafkaConsumerStartedPollingEventPublisher.publishEvent(new KafkaConsumerStartedPollingEvent(consumer));
    }

    void handleException(Object consumerBean, KafkaListenerException kafkaListenerException) {
        try {
            if (consumerBean instanceof KafkaListenerExceptionHandler kle) {
                kle.handle(kafkaListenerException);
            } else {
                exceptionHandler.handle(kafkaListenerException);
            }
        } catch (Exception e) {
            // The exception handler could not handle the consumer exception
            // Log both errors and continue as usual to prevent an infinite loop
            e.addSuppressed(kafkaListenerException);
            LOG.error("Unexpected error while handling the kafka listener exception", e);
        }
    }

    void scheduleTask(Duration delay, Runnable command) {
        taskScheduler.schedule(delay, command);
    }

    <K, V> Producer<K, V> getProducer(String id, Class<K> keyType, Class<V> valueType) {
        return producerRegistry.getProducer(id, Argument.of(keyType), Argument.of(valueType));
    }

    <K, V> Producer<K, V> getTransactionalProducer(@Nullable String clientId, @Nullable String transactionalId, Class<K> keyClass, Class<V> valueClass) {
        return transactionalProducerRegistry.getTransactionalProducer(clientId, transactionalId, Argument.of(keyClass), Argument.of(valueClass));
    }

    void handleProducerFencedException(Producer<?, ?> producer, ProducerFencedException e) {
        LOG.error("Failed accessing the producer: {}", producer, e);
        transactionalProducerRegistry.close(producer);
    }

    @SuppressWarnings("unchecked")
    <T> Flux<T> convertPublisher(T result) {
        return Flux.from((Publisher<T>) Publishers.convertPublisher(beanContext.getConversionService(), result, Publisher.class));
    }

    <T, R> BoundExecutable<T, R> bind(ExecutableMethod<T, R> method, Map<Argument<?>, Object> boundArguments, ConsumerRecord<?, ?> consumerRecord) {
        final ExecutableBinder<ConsumerRecord<?, ?>> executableBinder = new DefaultExecutableBinder<>(boundArguments);
        return executableBinder.bind(method, binderRegistry, consumerRecord);
    }

    <T, R> BoundExecutable<T, R> bindAsBatch(ExecutableMethod<T, R> method, Map<Argument<?>, Object> boundArguments, ConsumerRecords<?, ?> consumerRecords) {
        final ExecutableBinder<ConsumerRecords<?, ?>> batchBinder = new DefaultExecutableBinder<>(boundArguments);
        return batchBinder.bind(method, batchBinderRegistry, consumerRecords);
    }

    @SuppressWarnings("rawtypes")
    private AbstractKafkaConsumerConfiguration getConsumerConfigurationDefaults(String groupId) {
        return findConfigurationBean(groupId)
            .or(() -> findHyphenatedConsumerConfigurationBean(groupId))
            .orElse(defaultConsumerConfiguration);
    }

    @SuppressWarnings("rawtypes")
    private Optional<AbstractKafkaConsumerConfiguration> findConfigurationBean(String groupId) {
        return beanContext.findBean(AbstractKafkaConsumerConfiguration.class, Qualifiers.byName(groupId));
    }

    @SuppressWarnings("rawtypes")
    private Optional<AbstractKafkaConsumerConfiguration> findHyphenatedConsumerConfigurationBean(String groupId) {
        if (NameUtils.isValidHyphenatedPropertyName(groupId)) {
            return Optional.empty();
        }
        return findConfigurationBean(NameUtils.hyphenate(groupId));
    }

    @SuppressWarnings("rawtypes")
    private Properties createConsumerProperties(final AnnotationValue<KafkaListener> consumerAnnotation,
                                                final DefaultKafkaConsumerConfiguration consumerConfiguration,
                                                final String clientId,
                                                final String groupId,
                                                final OffsetStrategy offsetStrategy) {
        final Properties properties = consumerConfiguration.getConfig();

        if (consumerAnnotation.getRequiredValue("offsetReset", OffsetReset.class) == OffsetReset.EARLIEST) {
            properties.putIfAbsent(ConsumerConfig.AUTO_OFFSET_RESET_CONFIG, OffsetReset.EARLIEST.name().toLowerCase());
        }

        // enable auto commit offsets if necessary
        properties.putIfAbsent(ConsumerConfig.ENABLE_AUTO_COMMIT_CONFIG, String.valueOf(offsetStrategy == OffsetStrategy.AUTO));

        consumerAnnotation.get("heartbeatInterval", Duration.class)
                .map(Duration::toMillis)
                .map(String::valueOf)
                .ifPresent(heartbeatInterval -> properties.putIfAbsent(ConsumerConfig.HEARTBEAT_INTERVAL_MS_CONFIG, heartbeatInterval));

        consumerAnnotation.get("sessionTimeout", Duration.class)
                .map(Duration::toMillis)
                .map(String::valueOf)
                .ifPresent(sessionTimeout -> properties.putIfAbsent(ConsumerConfig.SESSION_TIMEOUT_MS_CONFIG, sessionTimeout));

        consumerAnnotation.enumValue("isolation", IsolationLevel.class)
                .ifPresent(isolation -> properties.putIfAbsent(ConsumerConfig.ISOLATION_LEVEL_CONFIG, isolation.toString().toLowerCase(Locale.ROOT)));

        properties.put(ConsumerConfig.GROUP_ID_CONFIG, groupId);

        if (clientId != null) {
            properties.put(ConsumerConfig.CLIENT_ID_CONFIG, clientId);
        }

        properties.putAll(consumerAnnotation.getProperties("properties", "name"));
        return properties;
    }

    private void debugDeserializationConfiguration(final ExecutableMethod<?, ?> method, final DefaultKafkaConsumerConfiguration<?, ?> consumerConfiguration) {
        if (!LOG.isDebugEnabled()) {
            return;
        }
        final Properties properties = consumerConfiguration.getConfig();
        final String logMethod = logMethod(method);
        final String keyDeserializerClass = consumerConfiguration.getKeyDeserializer()
            .map(Object::toString)
            .orElseGet(() -> properties.getProperty(ConsumerConfig.KEY_DESERIALIZER_CLASS_CONFIG));
        final String valueDeserializerClass = consumerConfiguration.getValueDeserializer()
            .map(Object::toString)
            .orElseGet(() -> properties.getProperty(ConsumerConfig.VALUE_DESERIALIZER_CLASS_CONFIG));
        LOG.debug("Using key deserializer [{}] for Kafka listener: {}", keyDeserializerClass, logMethod);
        LOG.debug("Using value deserializer [{}] for Kafka listener: {}", valueDeserializerClass, logMethod);
    }

    @SuppressWarnings({ "rawtypes", "unchecked" })
    private void submitConsumerThreads(final ExecutableMethod<?, ?> method,
                                       final String clientId,
                                       final String groupId,
                                       final OffsetStrategy offsetStrategy,
                                       final List<AnnotationValue<Topic>> topicAnnotations,
                                       final AnnotationValue<KafkaListener> consumerAnnotation,
                                       final DefaultKafkaConsumerConfiguration<?, ?> consumerConfiguration,
                                       final Properties properties,
                                       final Class<?> beanType) {
        final int consumerThreads = consumerAnnotation.intValue("threads").orElse(1);
        for (int i = 0; i < consumerThreads; i++) {
            final String finalClientId;
            if (clientId != null) {
                if (consumerThreads > 1 || consumers.containsKey(clientId)) {
                    finalClientId = clientId + '-' + clientIdGenerator.incrementAndGet();
                } else {
                    finalClientId = clientId;
                }
                properties.put(ConsumerConfig.CLIENT_ID_CONFIG, finalClientId);
            } else {
                finalClientId = "kafka-consumer-" + clientIdGenerator.incrementAndGet();
            }
<<<<<<< HEAD
            submitConsumerThread(method, finalClientId, groupId, offsetStrategy, topicAnnotations, consumerAnnotation, consumerConfiguration, beanType);
        }
    }

    private void submitConsumerThread(final ExecutableMethod<?, ?> method,
                                      final String clientId,
                                      final String groupId,
                                      final OffsetStrategy offsetStrategy,
                                      final List<AnnotationValue<Topic>> topicAnnotations,
                                      final AnnotationValue<KafkaListener> consumerAnnotation,
                                      final DefaultKafkaConsumerConfiguration<?, ?> consumerConfiguration,
                                      final Class<?> beanType) {
        final Consumer<?, ?> kafkaConsumer = beanContext.createBean(Consumer.class, consumerConfiguration);
        final Object consumerBean = beanContext.getBean(beanType);
        if (consumerBean instanceof ConsumerAware ca) {
            //noinspection unchecked
            ca.setKafkaConsumer(kafkaConsumer);
        }
        setupConsumerSubscription(method, topicAnnotations, consumerBean, kafkaConsumer);
        kafkaConsumerSubscribedEventPublisher.publishEvent(new KafkaConsumerSubscribedEvent(kafkaConsumer));
        ConsumerState consumerState = new ConsumerState(clientId, groupId, offsetStrategy, kafkaConsumer, consumerBean, Collections.unmodifiableSet(kafkaConsumer.subscription()), consumerAnnotation, method);
        consumers.put(clientId, consumerState);
        executorService.submit(() -> createConsumerThreadPollLoop(method, consumerState));
    }

    private void createConsumerThreadPollLoop(final ExecutableMethod<?, ?> method,
                                              final ConsumerState consumerState) {

        final boolean isBatch = method.isTrue(KafkaListener.class, "batch");
        final Duration pollTimeout = method.getValue(KafkaListener.class, "pollTimeout", Duration.class)
                .orElseGet(() -> Duration.ofMillis(100));
        final Optional<Argument<?>> consumerArg = Arrays.stream(method.getArguments())
                .filter(arg -> Consumer.class.isAssignableFrom(arg.getType()))
                .findFirst();
        final Optional<Argument<?>> seekArg = Arrays.stream(method.getArguments())
                .filter(arg -> KafkaSeekOperations.class.isAssignableFrom(arg.getType()))
                .findFirst();
        final Optional<Argument<?>> ackArg = Arrays.stream(method.getArguments())
                .filter(arg -> Acknowledgement.class.isAssignableFrom(arg.getType()))
                .findFirst();

        try (Consumer<?, ?> kafkaConsumer = consumerState.kafkaConsumer) {

            final boolean trackPartitions = ackArg.isPresent() || consumerState.offsetStrategy == OffsetStrategy.SYNC_PER_RECORD || consumerState.offsetStrategy == OffsetStrategy.ASYNC_PER_RECORD;
            final Map<Argument<?>, Object> boundArguments = new HashMap<>(2);
            consumerArg.ifPresent(argument -> boundArguments.put(argument, kafkaConsumer));

            //noinspection InfiniteLoopStatement
            boolean pollingStarted = false;
            while (true) {
                final Set<TopicPartition> newAssignments = Collections.unmodifiableSet(kafkaConsumer.assignment());
                if (LOG.isInfoEnabled() && !newAssignments.equals(consumerState.assignments)) {
                    LOG.info("Consumer [{}] assignments changed: {} -> {}", consumerState.clientId, consumerState.assignments, newAssignments);
                }
                consumerState.assignments = newAssignments;
                if (consumerState.autoPaused) {
                    consumerState.pause(consumerState.assignments);
                    kafkaConsumer.pause(consumerState.assignments);
                }
                boolean failed = true;
                try {
                    consumerState.pauseTopicPartitions();
                    final ConsumerRecords<?, ?> consumerRecords;
                    // Deserialization errors can happen while polling
                    if (!isBatch) {
                        // Unless in batch mode, try to honor the configured error strategy
                        try {
                            consumerRecords = kafkaConsumer.poll(pollTimeout);
                        } catch (RecordDeserializationException ex) {
                            if (LOG.isTraceEnabled()) {
                                LOG.trace("Kafka consumer [{}] failed to deserialize value while polling", logMethod(method), ex);
                            }
                            final TopicPartition tp = ex.topicPartition();
                            // By default, seek past the record to continue consumption
                            consumerState.kafkaConsumer.seek(tp, ex.offset() + 1);
                            // The error strategy and the exception handler can still decide what to do about this record
                            resolveWithErrorStrategy(consumerState, new ConsumerRecord<>(tp.topic(), tp.partition(), ex.offset(), null, null), ex);
                            // By now, it's been decided whether this record should be retried and the exception may have been handled
                            continue;
                        }
                    } else {
                        // Otherwise, propagate any errors
                        consumerRecords = kafkaConsumer.poll(pollTimeout);
                    }
                    consumerState.closedState = ConsumerCloseState.POLLING;
                    if (!pollingStarted) {
                        pollingStarted = true;
                        kafkaConsumerStartedPollingEventPublisher.publishEvent(new KafkaConsumerStartedPollingEvent(kafkaConsumer));
                    }

                    failed = true;
                    consumerState.resumeTopicPartitions();

                    if (consumerRecords == null || consumerRecords.count() <= 0) {
                        continue; // No consumer records to process
                    }

                    if (isSuspend(method)) {
                        Argument<?> lastArgument = method.getArguments()[method.getArguments().length - 1];
                        boundArguments.put(lastArgument, null);
                    }

                    if (isBatch) {
                        failed = !processConsumerRecordsAsBatch(consumerState, method, boundArguments, consumerRecords);
                    } else {
                        failed = !processConsumerRecords(consumerState, method, boundArguments, trackPartitions, seekArg, ackArg, consumerRecords);
                    }
                    if (!failed) {
                        if (consumerState.offsetStrategy == OffsetStrategy.SYNC) {
                            try {
                                kafkaConsumer.commitSync();
                            } catch (CommitFailedException e) {
                                handleException(consumerState, null, e);
                            }
                        } else if (consumerState.offsetStrategy == OffsetStrategy.ASYNC) {
                            kafkaConsumer.commitAsync(resolveCommitCallback(consumerState.consumerBean));
                        }
                    }

                } catch (WakeupException e) {
                    try {
                        if (!failed && consumerState.offsetStrategy != OffsetStrategy.DISABLED) {
                            kafkaConsumer.commitSync();
                        }
                    } catch (Throwable ex) {
                        LOG.warn("Error committing Kafka offsets on shutdown: {}", ex.getMessage(), ex);
                    }
                    throw e;
                } catch (Throwable e) {
                    handleException(consumerState, null, e);
                }
            }
        } catch (WakeupException e) {
            consumerState.closedState = ConsumerCloseState.CLOSED;
        }
    }

    private static boolean isSuspend(ExecutableMethod<?, ?> method) {
        // Temporary workaround for: https://github.com/micronaut-projects/micronaut-core/pull/9910
        if (method instanceof DelegatingExecutableMethod m) {
            return m.getTarget().isSuspend();
        }
        return method.isSuspend();
    }

    private boolean processConsumerRecords(final ConsumerState consumerState,
                                           final ExecutableMethod<?, ?> method,
                                           final Map<Argument<?>, Object> boundArguments,
                                           final boolean trackPartitions,
                                           final Optional<Argument<?>> seekArg,
                                           final Optional<Argument<?>> ackArg,
                                           final ConsumerRecords<?, ?> consumerRecords) {
        final ExecutableBinder<ConsumerRecord<?, ?>> executableBinder = new DefaultExecutableBinder<>(boundArguments);
        final Map<TopicPartition, OffsetAndMetadata> currentOffsets = trackPartitions ? new HashMap<>() : null;

        Iterator<? extends ConsumerRecord<?, ?>> iterator = consumerRecords.iterator();
        while (iterator.hasNext()) {
            ConsumerRecord<?, ?> consumerRecord = iterator.next();

            if (LOG.isTraceEnabled()) {
                LOG.trace("Kafka consumer [{}] received record: {}", logMethod(method), consumerRecord);
            }

            if (trackPartitions) {
                final TopicPartition topicPartition = new TopicPartition(consumerRecord.topic(), consumerRecord.partition());
                final OffsetAndMetadata offsetAndMetadata = new OffsetAndMetadata(consumerRecord.offset() + 1, null);
                currentOffsets.put(topicPartition, offsetAndMetadata);
            }

            Consumer<?, ?> kafkaConsumer = consumerState.kafkaConsumer;
            final KafkaSeekOperations seek = seekArg.map(x -> KafkaSeekOperations.newInstance()).orElse(null);
            seekArg.ifPresent(argument -> boundArguments.put(argument, seek));
            ackArg.ifPresent(argument -> boundArguments.put(argument, (KafkaAcknowledgement) () -> kafkaConsumer.commitSync(currentOffsets)));

            try {
                final BoundExecutable boundExecutable = executableBinder.bind(method, binderRegistry, consumerRecord);
                final Object result = boundExecutable.invoke(consumerState.consumerBean);
                if (result != null) {
                    final Flux<?> publisher;
                    final boolean isBlocking;
                    if (Publishers.isConvertibleToPublisher(result)) {
                        publisher = Flux.from(Publishers.convertPublisher(beanContext.getConversionService(), result, Publisher.class));
                        isBlocking = method.hasAnnotation(Blocking.class);
                    } else {
                        publisher = Flux.just(result);
                        isBlocking = true;
                    }
                    handleResultFlux(consumerState, method, consumerRecord, publisher, isBlocking, consumerRecords);
                }
            } catch (Throwable e) {
                if (resolveWithErrorStrategy(consumerState, consumerRecord, e)) {
                    resetTheFollowingPartitions(consumerRecord, consumerState, iterator);
                    return false;
                }
            }

            if (consumerState.offsetStrategy == OffsetStrategy.SYNC_PER_RECORD) {
                try {
                    kafkaConsumer.commitSync(currentOffsets);
                } catch (CommitFailedException e) {
                    handleException(consumerState, consumerRecord, e);
                }
            } else if (consumerState.offsetStrategy == OffsetStrategy.ASYNC_PER_RECORD) {
                kafkaConsumer.commitAsync(currentOffsets, resolveCommitCallback(consumerState.consumerBean));
            }
            if (seek != null) {
                // Performs seek operations that were deferred by the user
                final KafkaSeeker seeker = KafkaSeeker.newInstance(kafkaConsumer);
                seek.forEach(seeker::perform);
            }
        }
        return true;
    }

    private void resetTheFollowingPartitions(ConsumerRecord<?, ?> errorConsumerRecord, ConsumerState consumerState, Iterator<? extends ConsumerRecord<?, ?>> iterator) {
        Set<Integer> processedPartition = new HashSet<>();
        processedPartition.add(errorConsumerRecord.partition());
        while (iterator.hasNext()) {
            ConsumerRecord<?, ?> consumerRecord = iterator.next();
            if (!processedPartition.add(consumerRecord.partition())) {
                continue;
            }
            TopicPartition topicPartition = new TopicPartition(consumerRecord.topic(), consumerRecord.partition());
            consumerState.kafkaConsumer.seek(topicPartition, consumerRecord.offset());
        }
    }

    private boolean resolveWithErrorStrategy(ConsumerState consumerState,
                                             ConsumerRecord<?, ?> consumerRecord,
                                             Throwable e) {

        ErrorStrategyValue currentErrorStrategy = consumerState.errorStrategy;

        if (isRetryErrorStrategy(currentErrorStrategy) && consumerState.errorStrategyExceptions.length > 0 && Arrays.stream(consumerState.errorStrategyExceptions).noneMatch(error -> error.equals(e.getClass()))) {
            if (consumerState.partitionRetries != null) {
                consumerState.partitionRetries.remove(consumerRecord.partition());
            }
            // Skip the failing record
            currentErrorStrategy = ErrorStrategyValue.RESUME_AT_NEXT_RECORD;
        }

        if (isRetryErrorStrategy(currentErrorStrategy) && consumerState.errorStrategyRetryCount != 0) {
            if (consumerState.partitionRetries == null) {
                consumerState.partitionRetries = new HashMap<>();
            }
            int partition = consumerRecord.partition();
            PartitionRetryState retryState = consumerState.partitionRetries.computeIfAbsent(partition, t -> new PartitionRetryState());
            if (retryState.currentRetryOffset != consumerRecord.offset()) {
                retryState.currentRetryOffset = consumerRecord.offset();
                retryState.currentRetryCount = 1;
            } else {
                retryState.currentRetryCount++;
            }

            if (consumerState.errorStrategyRetryCount >= retryState.currentRetryCount) {
                if (consumerState.handleAllExceptions) {
                    handleException(consumerState, consumerRecord, e);
                }

                TopicPartition topicPartition = new TopicPartition(consumerRecord.topic(), partition);
                consumerState.kafkaConsumer.seek(topicPartition, consumerRecord.offset());

                Duration retryDelay = computeRetryDelay(currentErrorStrategy, consumerState.errorStrategyRetryDelay, retryState.currentRetryCount);
                if (retryDelay != null) {
                    // in the stop on error strategy, pause the consumer and resume after the retryDelay duration
                    Set<TopicPartition> paused = Collections.singleton(topicPartition);
                    consumerState.pause(paused);
                    taskScheduler.schedule(retryDelay, () -> consumerState.resume(paused));
                }
                return true;
            } else {
                consumerState.partitionRetries.remove(partition);
                // Skip the failing record
                currentErrorStrategy = ErrorStrategyValue.RESUME_AT_NEXT_RECORD;
=======
            final Consumer<?, ?> kafkaConsumer = beanContext.createBean(Consumer.class, consumerConfiguration);
            final Object consumerBean = beanContext.getBean(beanType);
            if (consumerBean instanceof ConsumerAware ca) {
                //noinspection unchecked
                ca.setKafkaConsumer(kafkaConsumer);
>>>>>>> f7293fdc
            }
            topicAnnotations.forEach(a -> setupConsumerSubscription(method, a, consumerBean, kafkaConsumer));
            kafkaConsumerSubscribedEventPublisher.publishEvent(new KafkaConsumerSubscribedEvent(kafkaConsumer));
            final ConsumerInfo consumerInfo = new ConsumerInfo(finalClientId, groupId, offsetStrategy, consumerAnnotation, method);
            final ConsumerState consumerState = new ConsumerState(this, consumerInfo, kafkaConsumer, consumerBean);
            consumers.put(finalClientId, consumerState);
            executorService.submit(consumerState::threadPollLoop);
        }
    }

    private static void setupConsumerSubscription(ExecutableMethod<?, ?> method, AnnotationValue<Topic> topicAnnotation, Object consumerBean, Consumer<?, ?> kafkaConsumer) {
        final String[] topicNames = topicAnnotation.stringValues();
        final String[] patterns = topicAnnotation.stringValues("patterns");
        final boolean hasTopics = ArrayUtils.isNotEmpty(topicNames);
        final boolean hasPatterns = ArrayUtils.isNotEmpty(patterns);
        final String logMethod = LOG.isInfoEnabled() ? logMethod(method) : null;

        if (!hasTopics && !hasPatterns) {
            throw new MessagingSystemException("Either a topic or a topic must be specified for method: " + method);
        }

        final Optional<ConsumerRebalanceListener> listener = getConsumerRebalanceListener(consumerBean, kafkaConsumer);

        if (hasTopics) {
            final List<String> topics = Arrays.asList(topicNames);
            listener.ifPresentOrElse(
                l -> kafkaConsumer.subscribe(topics, l),
                () -> kafkaConsumer.subscribe(topics));
            LOG.info("Kafka listener [{}] subscribed to topics: {}", logMethod, topics);
        }

        if (hasPatterns) {
            try {
                for (final String pattern : patterns) {
                    final Pattern compiledPattern = Pattern.compile(pattern);
                    listener.ifPresentOrElse(
                        l -> kafkaConsumer.subscribe(compiledPattern, l),
                        () -> kafkaConsumer.subscribe(compiledPattern));
                    LOG.info("Kafka listener [{}] subscribed to topics pattern: {}", logMethod, pattern);
                }
            } catch (PatternSyntaxException e) {
                throw new MessagingSystemException("Invalid topic pattern [" + e.getPattern() + "] for method [" + method + "]: " + e.getMessage(), e);
            }
        }
    }

    private static Optional<ConsumerRebalanceListener> getConsumerRebalanceListener(Object consumerBean, Consumer<?, ?> kafkaConsumer) {
        if (consumerBean instanceof ConsumerSeekAware csa) {
            return Optional.of(new ConsumerSeekAwareAdapter(KafkaSeeker.newInstance(kafkaConsumer), csa));
        }
        if (consumerBean instanceof ConsumerRebalanceListener crl) {
            return Optional.of(crl);
        }
        return Optional.empty();
    }

    private static Argument<?> findBodyArgument(ExecutableMethod<?, ?> method) {
        return Arrays.stream(method.getArguments())
            .filter(arg -> arg.getType() == ConsumerRecord.class || arg.getAnnotationMetadata().hasAnnotation(MessageBody.class))
            .findFirst()
            .orElseGet(() -> Arrays.stream(method.getArguments())
                .filter(arg -> !arg.getAnnotationMetadata().hasStereotype(Bindable.class) && !isLastArgumentOfSuspendedMethod(arg, method))
                .findFirst()
                .orElse(null));
    }

    private static boolean isLastArgumentOfSuspendedMethod(Argument<?> argument, ExecutableMethod<?, ?> method) {
        if (!isSuspend(method)) {
            return false;
        }
        Argument<?> lastArgumentValue = method.getArguments()[method.getArguments().length - 1];
        return argument.equals(lastArgumentValue);
    }

    private static Argument<?> findBodyArgument(boolean batch, ExecutableMethod<?, ?> method) {
        final Argument<?> tempBodyArg = findBodyArgument(method);
        return batch && tempBodyArg != null ? getComponentType(tempBodyArg) : tempBodyArg;
    }

    private void configureDeserializers(final ExecutableMethod<?, ?> method, final DefaultKafkaConsumerConfiguration<?, ?> config) {
        final boolean batch = method.isTrue(KafkaListener.class, "batch");
        final Argument<?> bodyArgument = findBodyArgument(batch, method);
        configureKeyDeserializer(bodyArgument, method, config);
        configureValueDeserializer(bodyArgument, config);
        debugDeserializationConfiguration(method, config);
    }

    @SuppressWarnings({ "rawtypes", "unchecked" })
    private void configureKeyDeserializer(Argument<?> bodyArgument, ExecutableMethod<?, ?> method, DefaultKafkaConsumerConfiguration config) {
        if (!config.getConfig().containsKey(ConsumerConfig.KEY_DESERIALIZER_CLASS_CONFIG) && config.getKeyDeserializer().isEmpty()) {
            // figure out the Key deserializer
            Arrays.stream(method.getArguments())
                .filter(arg -> arg.isAnnotationPresent(KafkaKey.class))
                .findFirst()
                .or(() -> Optional.ofNullable(bodyArgument)
                    .filter(KafkaConsumerProcessor::isConsumerRecord)
                    .flatMap(b -> b.getTypeVariable("K")))
                .map(serdeRegistry::pickDeserializer)
                .ifPresentOrElse(config::setKeyDeserializer,
                    () -> config.setKeyDeserializer(DEFAULT_KEY_DESERIALIZER));
        }
    }

    @SuppressWarnings({ "rawtypes", "unchecked" })
    private void configureValueDeserializer(Argument<?> bodyArgument, DefaultKafkaConsumerConfiguration config) {
        if (!config.getConfig().containsKey(ConsumerConfig.VALUE_DESERIALIZER_CLASS_CONFIG) && config.getValueDeserializer().isEmpty()) {
            // figure out the Value deserializer
            final Optional<Argument<?>> body = Optional.ofNullable(bodyArgument);
            body.filter(KafkaConsumerProcessor::isConsumerRecord)
                .flatMap(b -> b.getTypeVariable("V"))
                .or(() -> body)
                .map(serdeRegistry::pickDeserializer)
                .ifPresentOrElse(config::setValueDeserializer,
                    () -> config.setValueDeserializer(DEFAULT_VALUE_DESERIALIZER));
        }
    }

    private static boolean isConsumerRecord(@NonNull Argument<?> body) {
        return ConsumerRecord.class.isAssignableFrom(body.getType());
    }

    private static Argument<?> getComponentType(final Argument<?> argument) {
        final Class<?> argumentType = argument.getType();
        return argumentType.isArray()
                ? Argument.of(argumentType.getComponentType())
                : argument.getFirstTypeVariable().orElse(argument);
    }

    private static String logMethod(ExecutableMethod<?, ?> method) {
        return method.getDeclaringType().getSimpleName() + "#" + method.getName();
    }
}<|MERGE_RESOLUTION|>--- conflicted
+++ resolved
@@ -56,7 +56,6 @@
 import io.micronaut.core.util.CollectionUtils;
 import io.micronaut.core.util.StringUtils;
 import io.micronaut.inject.BeanDefinition;
-import io.micronaut.inject.DelegatingExecutableMethod;
 import io.micronaut.inject.ExecutableMethod;
 import io.micronaut.inject.qualifiers.Qualifiers;
 import io.micronaut.messaging.annotation.MessageBody;
@@ -458,288 +457,11 @@
             } else {
                 finalClientId = "kafka-consumer-" + clientIdGenerator.incrementAndGet();
             }
-<<<<<<< HEAD
-            submitConsumerThread(method, finalClientId, groupId, offsetStrategy, topicAnnotations, consumerAnnotation, consumerConfiguration, beanType);
-        }
-    }
-
-    private void submitConsumerThread(final ExecutableMethod<?, ?> method,
-                                      final String clientId,
-                                      final String groupId,
-                                      final OffsetStrategy offsetStrategy,
-                                      final List<AnnotationValue<Topic>> topicAnnotations,
-                                      final AnnotationValue<KafkaListener> consumerAnnotation,
-                                      final DefaultKafkaConsumerConfiguration<?, ?> consumerConfiguration,
-                                      final Class<?> beanType) {
-        final Consumer<?, ?> kafkaConsumer = beanContext.createBean(Consumer.class, consumerConfiguration);
-        final Object consumerBean = beanContext.getBean(beanType);
-        if (consumerBean instanceof ConsumerAware ca) {
-            //noinspection unchecked
-            ca.setKafkaConsumer(kafkaConsumer);
-        }
-        setupConsumerSubscription(method, topicAnnotations, consumerBean, kafkaConsumer);
-        kafkaConsumerSubscribedEventPublisher.publishEvent(new KafkaConsumerSubscribedEvent(kafkaConsumer));
-        ConsumerState consumerState = new ConsumerState(clientId, groupId, offsetStrategy, kafkaConsumer, consumerBean, Collections.unmodifiableSet(kafkaConsumer.subscription()), consumerAnnotation, method);
-        consumers.put(clientId, consumerState);
-        executorService.submit(() -> createConsumerThreadPollLoop(method, consumerState));
-    }
-
-    private void createConsumerThreadPollLoop(final ExecutableMethod<?, ?> method,
-                                              final ConsumerState consumerState) {
-
-        final boolean isBatch = method.isTrue(KafkaListener.class, "batch");
-        final Duration pollTimeout = method.getValue(KafkaListener.class, "pollTimeout", Duration.class)
-                .orElseGet(() -> Duration.ofMillis(100));
-        final Optional<Argument<?>> consumerArg = Arrays.stream(method.getArguments())
-                .filter(arg -> Consumer.class.isAssignableFrom(arg.getType()))
-                .findFirst();
-        final Optional<Argument<?>> seekArg = Arrays.stream(method.getArguments())
-                .filter(arg -> KafkaSeekOperations.class.isAssignableFrom(arg.getType()))
-                .findFirst();
-        final Optional<Argument<?>> ackArg = Arrays.stream(method.getArguments())
-                .filter(arg -> Acknowledgement.class.isAssignableFrom(arg.getType()))
-                .findFirst();
-
-        try (Consumer<?, ?> kafkaConsumer = consumerState.kafkaConsumer) {
-
-            final boolean trackPartitions = ackArg.isPresent() || consumerState.offsetStrategy == OffsetStrategy.SYNC_PER_RECORD || consumerState.offsetStrategy == OffsetStrategy.ASYNC_PER_RECORD;
-            final Map<Argument<?>, Object> boundArguments = new HashMap<>(2);
-            consumerArg.ifPresent(argument -> boundArguments.put(argument, kafkaConsumer));
-
-            //noinspection InfiniteLoopStatement
-            boolean pollingStarted = false;
-            while (true) {
-                final Set<TopicPartition> newAssignments = Collections.unmodifiableSet(kafkaConsumer.assignment());
-                if (LOG.isInfoEnabled() && !newAssignments.equals(consumerState.assignments)) {
-                    LOG.info("Consumer [{}] assignments changed: {} -> {}", consumerState.clientId, consumerState.assignments, newAssignments);
-                }
-                consumerState.assignments = newAssignments;
-                if (consumerState.autoPaused) {
-                    consumerState.pause(consumerState.assignments);
-                    kafkaConsumer.pause(consumerState.assignments);
-                }
-                boolean failed = true;
-                try {
-                    consumerState.pauseTopicPartitions();
-                    final ConsumerRecords<?, ?> consumerRecords;
-                    // Deserialization errors can happen while polling
-                    if (!isBatch) {
-                        // Unless in batch mode, try to honor the configured error strategy
-                        try {
-                            consumerRecords = kafkaConsumer.poll(pollTimeout);
-                        } catch (RecordDeserializationException ex) {
-                            if (LOG.isTraceEnabled()) {
-                                LOG.trace("Kafka consumer [{}] failed to deserialize value while polling", logMethod(method), ex);
-                            }
-                            final TopicPartition tp = ex.topicPartition();
-                            // By default, seek past the record to continue consumption
-                            consumerState.kafkaConsumer.seek(tp, ex.offset() + 1);
-                            // The error strategy and the exception handler can still decide what to do about this record
-                            resolveWithErrorStrategy(consumerState, new ConsumerRecord<>(tp.topic(), tp.partition(), ex.offset(), null, null), ex);
-                            // By now, it's been decided whether this record should be retried and the exception may have been handled
-                            continue;
-                        }
-                    } else {
-                        // Otherwise, propagate any errors
-                        consumerRecords = kafkaConsumer.poll(pollTimeout);
-                    }
-                    consumerState.closedState = ConsumerCloseState.POLLING;
-                    if (!pollingStarted) {
-                        pollingStarted = true;
-                        kafkaConsumerStartedPollingEventPublisher.publishEvent(new KafkaConsumerStartedPollingEvent(kafkaConsumer));
-                    }
-
-                    failed = true;
-                    consumerState.resumeTopicPartitions();
-
-                    if (consumerRecords == null || consumerRecords.count() <= 0) {
-                        continue; // No consumer records to process
-                    }
-
-                    if (isSuspend(method)) {
-                        Argument<?> lastArgument = method.getArguments()[method.getArguments().length - 1];
-                        boundArguments.put(lastArgument, null);
-                    }
-
-                    if (isBatch) {
-                        failed = !processConsumerRecordsAsBatch(consumerState, method, boundArguments, consumerRecords);
-                    } else {
-                        failed = !processConsumerRecords(consumerState, method, boundArguments, trackPartitions, seekArg, ackArg, consumerRecords);
-                    }
-                    if (!failed) {
-                        if (consumerState.offsetStrategy == OffsetStrategy.SYNC) {
-                            try {
-                                kafkaConsumer.commitSync();
-                            } catch (CommitFailedException e) {
-                                handleException(consumerState, null, e);
-                            }
-                        } else if (consumerState.offsetStrategy == OffsetStrategy.ASYNC) {
-                            kafkaConsumer.commitAsync(resolveCommitCallback(consumerState.consumerBean));
-                        }
-                    }
-
-                } catch (WakeupException e) {
-                    try {
-                        if (!failed && consumerState.offsetStrategy != OffsetStrategy.DISABLED) {
-                            kafkaConsumer.commitSync();
-                        }
-                    } catch (Throwable ex) {
-                        LOG.warn("Error committing Kafka offsets on shutdown: {}", ex.getMessage(), ex);
-                    }
-                    throw e;
-                } catch (Throwable e) {
-                    handleException(consumerState, null, e);
-                }
-            }
-        } catch (WakeupException e) {
-            consumerState.closedState = ConsumerCloseState.CLOSED;
-        }
-    }
-
-    private static boolean isSuspend(ExecutableMethod<?, ?> method) {
-        // Temporary workaround for: https://github.com/micronaut-projects/micronaut-core/pull/9910
-        if (method instanceof DelegatingExecutableMethod m) {
-            return m.getTarget().isSuspend();
-        }
-        return method.isSuspend();
-    }
-
-    private boolean processConsumerRecords(final ConsumerState consumerState,
-                                           final ExecutableMethod<?, ?> method,
-                                           final Map<Argument<?>, Object> boundArguments,
-                                           final boolean trackPartitions,
-                                           final Optional<Argument<?>> seekArg,
-                                           final Optional<Argument<?>> ackArg,
-                                           final ConsumerRecords<?, ?> consumerRecords) {
-        final ExecutableBinder<ConsumerRecord<?, ?>> executableBinder = new DefaultExecutableBinder<>(boundArguments);
-        final Map<TopicPartition, OffsetAndMetadata> currentOffsets = trackPartitions ? new HashMap<>() : null;
-
-        Iterator<? extends ConsumerRecord<?, ?>> iterator = consumerRecords.iterator();
-        while (iterator.hasNext()) {
-            ConsumerRecord<?, ?> consumerRecord = iterator.next();
-
-            if (LOG.isTraceEnabled()) {
-                LOG.trace("Kafka consumer [{}] received record: {}", logMethod(method), consumerRecord);
-            }
-
-            if (trackPartitions) {
-                final TopicPartition topicPartition = new TopicPartition(consumerRecord.topic(), consumerRecord.partition());
-                final OffsetAndMetadata offsetAndMetadata = new OffsetAndMetadata(consumerRecord.offset() + 1, null);
-                currentOffsets.put(topicPartition, offsetAndMetadata);
-            }
-
-            Consumer<?, ?> kafkaConsumer = consumerState.kafkaConsumer;
-            final KafkaSeekOperations seek = seekArg.map(x -> KafkaSeekOperations.newInstance()).orElse(null);
-            seekArg.ifPresent(argument -> boundArguments.put(argument, seek));
-            ackArg.ifPresent(argument -> boundArguments.put(argument, (KafkaAcknowledgement) () -> kafkaConsumer.commitSync(currentOffsets)));
-
-            try {
-                final BoundExecutable boundExecutable = executableBinder.bind(method, binderRegistry, consumerRecord);
-                final Object result = boundExecutable.invoke(consumerState.consumerBean);
-                if (result != null) {
-                    final Flux<?> publisher;
-                    final boolean isBlocking;
-                    if (Publishers.isConvertibleToPublisher(result)) {
-                        publisher = Flux.from(Publishers.convertPublisher(beanContext.getConversionService(), result, Publisher.class));
-                        isBlocking = method.hasAnnotation(Blocking.class);
-                    } else {
-                        publisher = Flux.just(result);
-                        isBlocking = true;
-                    }
-                    handleResultFlux(consumerState, method, consumerRecord, publisher, isBlocking, consumerRecords);
-                }
-            } catch (Throwable e) {
-                if (resolveWithErrorStrategy(consumerState, consumerRecord, e)) {
-                    resetTheFollowingPartitions(consumerRecord, consumerState, iterator);
-                    return false;
-                }
-            }
-
-            if (consumerState.offsetStrategy == OffsetStrategy.SYNC_PER_RECORD) {
-                try {
-                    kafkaConsumer.commitSync(currentOffsets);
-                } catch (CommitFailedException e) {
-                    handleException(consumerState, consumerRecord, e);
-                }
-            } else if (consumerState.offsetStrategy == OffsetStrategy.ASYNC_PER_RECORD) {
-                kafkaConsumer.commitAsync(currentOffsets, resolveCommitCallback(consumerState.consumerBean));
-            }
-            if (seek != null) {
-                // Performs seek operations that were deferred by the user
-                final KafkaSeeker seeker = KafkaSeeker.newInstance(kafkaConsumer);
-                seek.forEach(seeker::perform);
-            }
-        }
-        return true;
-    }
-
-    private void resetTheFollowingPartitions(ConsumerRecord<?, ?> errorConsumerRecord, ConsumerState consumerState, Iterator<? extends ConsumerRecord<?, ?>> iterator) {
-        Set<Integer> processedPartition = new HashSet<>();
-        processedPartition.add(errorConsumerRecord.partition());
-        while (iterator.hasNext()) {
-            ConsumerRecord<?, ?> consumerRecord = iterator.next();
-            if (!processedPartition.add(consumerRecord.partition())) {
-                continue;
-            }
-            TopicPartition topicPartition = new TopicPartition(consumerRecord.topic(), consumerRecord.partition());
-            consumerState.kafkaConsumer.seek(topicPartition, consumerRecord.offset());
-        }
-    }
-
-    private boolean resolveWithErrorStrategy(ConsumerState consumerState,
-                                             ConsumerRecord<?, ?> consumerRecord,
-                                             Throwable e) {
-
-        ErrorStrategyValue currentErrorStrategy = consumerState.errorStrategy;
-
-        if (isRetryErrorStrategy(currentErrorStrategy) && consumerState.errorStrategyExceptions.length > 0 && Arrays.stream(consumerState.errorStrategyExceptions).noneMatch(error -> error.equals(e.getClass()))) {
-            if (consumerState.partitionRetries != null) {
-                consumerState.partitionRetries.remove(consumerRecord.partition());
-            }
-            // Skip the failing record
-            currentErrorStrategy = ErrorStrategyValue.RESUME_AT_NEXT_RECORD;
-        }
-
-        if (isRetryErrorStrategy(currentErrorStrategy) && consumerState.errorStrategyRetryCount != 0) {
-            if (consumerState.partitionRetries == null) {
-                consumerState.partitionRetries = new HashMap<>();
-            }
-            int partition = consumerRecord.partition();
-            PartitionRetryState retryState = consumerState.partitionRetries.computeIfAbsent(partition, t -> new PartitionRetryState());
-            if (retryState.currentRetryOffset != consumerRecord.offset()) {
-                retryState.currentRetryOffset = consumerRecord.offset();
-                retryState.currentRetryCount = 1;
-            } else {
-                retryState.currentRetryCount++;
-            }
-
-            if (consumerState.errorStrategyRetryCount >= retryState.currentRetryCount) {
-                if (consumerState.handleAllExceptions) {
-                    handleException(consumerState, consumerRecord, e);
-                }
-
-                TopicPartition topicPartition = new TopicPartition(consumerRecord.topic(), partition);
-                consumerState.kafkaConsumer.seek(topicPartition, consumerRecord.offset());
-
-                Duration retryDelay = computeRetryDelay(currentErrorStrategy, consumerState.errorStrategyRetryDelay, retryState.currentRetryCount);
-                if (retryDelay != null) {
-                    // in the stop on error strategy, pause the consumer and resume after the retryDelay duration
-                    Set<TopicPartition> paused = Collections.singleton(topicPartition);
-                    consumerState.pause(paused);
-                    taskScheduler.schedule(retryDelay, () -> consumerState.resume(paused));
-                }
-                return true;
-            } else {
-                consumerState.partitionRetries.remove(partition);
-                // Skip the failing record
-                currentErrorStrategy = ErrorStrategyValue.RESUME_AT_NEXT_RECORD;
-=======
             final Consumer<?, ?> kafkaConsumer = beanContext.createBean(Consumer.class, consumerConfiguration);
             final Object consumerBean = beanContext.getBean(beanType);
             if (consumerBean instanceof ConsumerAware ca) {
                 //noinspection unchecked
                 ca.setKafkaConsumer(kafkaConsumer);
->>>>>>> f7293fdc
             }
             topicAnnotations.forEach(a -> setupConsumerSubscription(method, a, consumerBean, kafkaConsumer));
             kafkaConsumerSubscribedEventPublisher.publishEvent(new KafkaConsumerSubscribedEvent(kafkaConsumer));
@@ -798,25 +520,26 @@
 
     private static Argument<?> findBodyArgument(ExecutableMethod<?, ?> method) {
         return Arrays.stream(method.getArguments())
-            .filter(arg -> arg.getType() == ConsumerRecord.class || arg.getAnnotationMetadata().hasAnnotation(MessageBody.class))
-            .findFirst()
-            .orElseGet(() -> Arrays.stream(method.getArguments())
-                .filter(arg -> !arg.getAnnotationMetadata().hasStereotype(Bindable.class) && !isLastArgumentOfSuspendedMethod(arg, method))
+                .filter(arg -> arg.getType() == ConsumerRecord.class || arg.getAnnotationMetadata().hasAnnotation(MessageBody.class))
                 .findFirst()
-                .orElse(null));
-    }
-
-    private static boolean isLastArgumentOfSuspendedMethod(Argument<?> argument, ExecutableMethod<?, ?> method) {
-        if (!isSuspend(method)) {
-            return false;
-        }
-        Argument<?> lastArgumentValue = method.getArguments()[method.getArguments().length - 1];
-        return argument.equals(lastArgumentValue);
+                .orElseGet(() -> Arrays.stream(method.getArguments())
+                        .filter(arg -> !arg.getAnnotationMetadata().hasStereotype(Bindable.class)
+                            && !isLastArgumentOfSuspendedMethod(arg, method))
+                        .findFirst()
+                        .orElse(null));
     }
 
     private static Argument<?> findBodyArgument(boolean batch, ExecutableMethod<?, ?> method) {
         final Argument<?> tempBodyArg = findBodyArgument(method);
         return batch && tempBodyArg != null ? getComponentType(tempBodyArg) : tempBodyArg;
+    }
+
+    private static boolean isLastArgumentOfSuspendedMethod(Argument<?> argument, ExecutableMethod<?, ?> method) {
+        if (!method.isSuspend()) {
+            return false;
+        }
+        Argument<?> lastArgumentValue = method.getArguments()[method.getArguments().length - 1];
+        return argument.equals(lastArgumentValue);
     }
 
     private void configureDeserializers(final ExecutableMethod<?, ?> method, final DefaultKafkaConsumerConfiguration<?, ?> config) {
