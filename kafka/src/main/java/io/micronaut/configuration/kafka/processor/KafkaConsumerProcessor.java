/*
 * Copyright 2017-2020 original authors
 *
 * Licensed under the Apache License, Version 2.0 (the "License");
 * you may not use this file except in compliance with the License.
 * You may obtain a copy of the License at
 *
 * https://www.apache.org/licenses/LICENSE-2.0
 *
 * Unless required by applicable law or agreed to in writing, software
 * distributed under the License is distributed on an "AS IS" BASIS,
 * WITHOUT WARRANTIES OR CONDITIONS OF ANY KIND, either express or implied.
 * See the License for the specific language governing permissions and
 * limitations under the License.
 */
package io.micronaut.configuration.kafka.processor;

import io.micronaut.configuration.kafka.ConsumerAware;
import io.micronaut.configuration.kafka.ConsumerRegistry;
import io.micronaut.configuration.kafka.ConsumerSeekAware;
import io.micronaut.configuration.kafka.ProducerRegistry;
import io.micronaut.configuration.kafka.TransactionalProducerRegistry;
import io.micronaut.configuration.kafka.annotation.KafkaKey;
import io.micronaut.configuration.kafka.annotation.KafkaListener;
import io.micronaut.configuration.kafka.annotation.OffsetReset;
import io.micronaut.configuration.kafka.annotation.OffsetStrategy;
import io.micronaut.configuration.kafka.annotation.Topic;
import io.micronaut.configuration.kafka.bind.ConsumerRecordBinderRegistry;
import io.micronaut.configuration.kafka.bind.batch.BatchConsumerRecordsBinderRegistry;
import io.micronaut.configuration.kafka.config.AbstractKafkaConsumerConfiguration;
import io.micronaut.configuration.kafka.config.DefaultKafkaConsumerConfiguration;
import io.micronaut.configuration.kafka.config.KafkaDefaultConfiguration;
import io.micronaut.configuration.kafka.event.KafkaConsumerStartedPollingEvent;
import io.micronaut.configuration.kafka.event.KafkaConsumerSubscribedEvent;
import io.micronaut.configuration.kafka.exceptions.KafkaListenerException;
import io.micronaut.configuration.kafka.exceptions.KafkaListenerExceptionHandler;
import io.micronaut.configuration.kafka.seek.KafkaSeeker;
import io.micronaut.configuration.kafka.serde.SerdeRegistry;
import io.micronaut.context.BeanContext;
import io.micronaut.context.annotation.Requires;
import io.micronaut.context.event.ApplicationEventPublisher;
import io.micronaut.context.processor.ExecutableMethodProcessor;
import io.micronaut.core.annotation.AnnotationValue;
import io.micronaut.core.annotation.Internal;
import io.micronaut.core.annotation.NonNull;
import io.micronaut.core.annotation.Nullable;
import io.micronaut.core.async.publisher.Publishers;
import io.micronaut.core.bind.BoundExecutable;
import io.micronaut.core.bind.DefaultExecutableBinder;
import io.micronaut.core.bind.ExecutableBinder;
import io.micronaut.core.bind.annotation.Bindable;
import io.micronaut.core.naming.NameUtils;
import io.micronaut.core.type.Argument;
import io.micronaut.core.util.ArgumentUtils;
import io.micronaut.core.util.ArrayUtils;
import io.micronaut.core.util.CollectionUtils;
import io.micronaut.core.util.StringUtils;
import io.micronaut.inject.BeanDefinition;
import io.micronaut.inject.ExecutableMethod;
import io.micronaut.inject.qualifiers.Qualifiers;
import io.micronaut.messaging.annotation.MessageBody;
import io.micronaut.messaging.exceptions.MessagingSystemException;
import io.micronaut.runtime.ApplicationConfiguration;
import io.micronaut.scheduling.ScheduledExecutorTaskScheduler;
import io.micronaut.scheduling.TaskExecutors;
import io.micronaut.scheduling.TaskScheduler;
import jakarta.annotation.PreDestroy;
import jakarta.inject.Named;
import jakarta.inject.Singleton;
import org.apache.kafka.clients.consumer.*;
import org.apache.kafka.clients.producer.Producer;
import org.apache.kafka.common.IsolationLevel;
import org.apache.kafka.common.TopicPartition;
import org.apache.kafka.common.errors.ProducerFencedException;
import org.apache.kafka.common.serialization.ByteArrayDeserializer;
import org.apache.kafka.common.serialization.StringDeserializer;
import org.reactivestreams.Publisher;
import org.slf4j.Logger;
import org.slf4j.LoggerFactory;
import reactor.core.publisher.Flux;

import java.time.Duration;
import java.util.Arrays;
import java.util.Collection;
import java.util.Collections;
import java.util.List;
import java.util.Locale;
import java.util.Map;
import java.util.Optional;
import java.util.Properties;
import java.util.Set;
import java.util.UUID;
import java.util.concurrent.ConcurrentHashMap;
import java.util.concurrent.ExecutorService;
import java.util.concurrent.atomic.AtomicInteger;
import java.util.regex.Pattern;
import java.util.regex.PatternSyntaxException;

/**
 * <p>A {@link ExecutableMethodProcessor} that will process all beans annotated with {@link KafkaListener}
 * and create and subscribe the relevant methods as consumers to Kafka topics.</p>
 *
 * @author Graeme Rocher
 * @since 1.0
 */
@Singleton
@Requires(beans = KafkaDefaultConfiguration.class)
@Internal
class KafkaConsumerProcessor
        implements ExecutableMethodProcessor<Topic>, AutoCloseable, ConsumerRegistry {

    private static final Logger LOG = LoggerFactory.getLogger(KafkaConsumerProcessor.class);
    private static final ByteArrayDeserializer DEFAULT_KEY_DESERIALIZER = new ByteArrayDeserializer();
    private static final StringDeserializer DEFAULT_VALUE_DESERIALIZER = new StringDeserializer();

    private final ExecutorService executorService;
    private final ApplicationConfiguration applicationConfiguration;
    private final BeanContext beanContext;
    @SuppressWarnings("rawtypes")
    private final AbstractKafkaConsumerConfiguration defaultConsumerConfiguration;
    private final Map<String, ConsumerState> consumers = new ConcurrentHashMap<>();

    private final ConsumerRecordBinderRegistry binderRegistry;
    private final SerdeRegistry serdeRegistry;
    private final KafkaListenerExceptionHandler exceptionHandler;
    private final TaskScheduler taskScheduler;
    private final ProducerRegistry producerRegistry;
    private final TransactionalProducerRegistry transactionalProducerRegistry;
    private final BatchConsumerRecordsBinderRegistry batchBinderRegistry;
    private final AtomicInteger clientIdGenerator = new AtomicInteger(10);
    private final ApplicationEventPublisher<KafkaConsumerStartedPollingEvent> kafkaConsumerStartedPollingEventPublisher;
    private final ApplicationEventPublisher<KafkaConsumerSubscribedEvent> kafkaConsumerSubscribedEventPublisher;

    /**
     * Creates a new processor using the given {@link ExecutorService} to schedule consumers on.
     *
     * @param executorService               The executor service
     * @param applicationConfiguration      The application configuration
     * @param beanContext                   The bean context
     * @param defaultConsumerConfiguration  The default consumer config
     * @param binderRegistry                The {@link ConsumerRecordBinderRegistry}
     * @param batchBinderRegistry           The {@link BatchConsumerRecordsBinderRegistry}
     * @param serdeRegistry                 The {@link org.apache.kafka.common.serialization.Serde} registry
     * @param producerRegistry              The {@link ProducerRegistry}
     * @param exceptionHandler              The exception handler to use
     * @param schedulerService              The scheduler service
     * @param transactionalProducerRegistry The transactional producer registry
     * @param startedEventPublisher         The KafkaConsumerStartedPollingEvent publisher
     * @param subscribedEventPublisher      The KafkaConsumerSubscribedEvent publisher
     */
    @SuppressWarnings("rawtypes")
    KafkaConsumerProcessor(
            @Named(TaskExecutors.MESSAGE_CONSUMER) ExecutorService executorService,
            ApplicationConfiguration applicationConfiguration,
            BeanContext beanContext,
            AbstractKafkaConsumerConfiguration defaultConsumerConfiguration,
            ConsumerRecordBinderRegistry binderRegistry,
            BatchConsumerRecordsBinderRegistry batchBinderRegistry,
            SerdeRegistry serdeRegistry,
            ProducerRegistry producerRegistry,
            KafkaListenerExceptionHandler exceptionHandler,
            @Named(TaskExecutors.SCHEDULED) ExecutorService schedulerService,
            TransactionalProducerRegistry transactionalProducerRegistry,
            ApplicationEventPublisher<KafkaConsumerStartedPollingEvent> startedEventPublisher,
            ApplicationEventPublisher<KafkaConsumerSubscribedEvent> subscribedEventPublisher) {
        this.executorService = executorService;
        this.applicationConfiguration = applicationConfiguration;
        this.beanContext = beanContext;
        this.defaultConsumerConfiguration = defaultConsumerConfiguration;
        this.binderRegistry = binderRegistry;
        this.batchBinderRegistry = batchBinderRegistry;
        this.serdeRegistry = serdeRegistry;
        this.producerRegistry = producerRegistry;
        this.exceptionHandler = exceptionHandler;
        this.taskScheduler = new ScheduledExecutorTaskScheduler(schedulerService);
        this.transactionalProducerRegistry = transactionalProducerRegistry;
        this.kafkaConsumerStartedPollingEventPublisher = startedEventPublisher;
        this.kafkaConsumerSubscribedEventPublisher = subscribedEventPublisher;
        this.beanContext.getBeanDefinitions(Qualifiers.byType(KafkaListener.class))
                .forEach(definition -> {
                    // pre-initialize singletons before processing
                    if (definition.isSingleton()) {
                        try {
                            beanContext.getBean(definition.getBeanType());
                        } catch (Exception e) {
                            throw new MessagingSystemException(
                                    "Error creating bean for @KafkaListener of type [" + definition.getBeanType() + "]: " + e.getMessage(),
                                    e
                            );
                        }
                    }
                });
    }

    @NonNull
    private ConsumerState getConsumerState(@NonNull String id) {
        ConsumerState consumerState = consumers.get(id);
        if (consumerState == null) {
            throw new IllegalArgumentException("No consumer found for ID: " + id);
        }
        return consumerState;
    }

    @NonNull
    @Override
    @SuppressWarnings("unchecked")
    public <K, V> Consumer<K, V> getConsumer(@NonNull String id) {
        ArgumentUtils.requireNonNull("id", id);
        @SuppressWarnings("rawtypes")
        final Consumer consumer = getConsumerState(id).kafkaConsumer;
        if (consumer == null) {
            throw new IllegalArgumentException("No consumer found for ID: " + id);
        }
        return consumer;
    }

    @NonNull
    @Override
    public Set<String> getConsumerSubscription(@NonNull final String id) {
        ArgumentUtils.requireNonNull("id", id);
        final Set<String> subscriptions = getConsumerState(id).subscriptions;
        if (subscriptions == null || subscriptions.isEmpty()) {
            throw new IllegalArgumentException("No consumer subscription found for ID: " + id);
        }
        return subscriptions;
    }

    @NonNull
    @Override
    public Set<TopicPartition> getConsumerAssignment(@NonNull final String id) {
        ArgumentUtils.requireNonNull("id", id);
        final Set<TopicPartition> assignment = getConsumerState(id).assignments;
        if (assignment == null || assignment.isEmpty()) {
            throw new IllegalArgumentException("No consumer assignment found for ID: " + id);
        }
        return assignment;
    }

    @NonNull
    @Override
    public Set<String> getConsumerIds() {
        return Collections.unmodifiableSet(consumers.keySet());
    }

    @Override
    public boolean isPaused(@NonNull String id) {
        return isPaused(id, getConsumerState(id).assignments);
    }

    @Override
    public boolean isPaused(@NonNull String id, @NonNull Collection<TopicPartition> topicPartitions) {
        return getConsumerState(id).isPaused(topicPartitions);
    }

    @Override
    public void pause(@NonNull String id) {
        getConsumerState(id).pause();
    }

    @Override
    public void pause(@NonNull String id, @NonNull Collection<TopicPartition> topicPartitions) {
        getConsumerState(id).pause(topicPartitions);
    }

    @Override
    public void resume(@NonNull String id) {
        getConsumerState(id).resume();
    }

    @Override
    public void resume(@NonNull String id, @NonNull Collection<TopicPartition> topicPartitions) {
        getConsumerState(id).resume(topicPartitions);
    }

    @Override
    public void process(BeanDefinition<?> beanDefinition, ExecutableMethod<?, ?> method) {
        List<AnnotationValue<Topic>> topicAnnotations = method.getDeclaredAnnotationValuesByType(Topic.class);
        final AnnotationValue<KafkaListener> consumerAnnotation = method.getAnnotation(KafkaListener.class);
        if (CollectionUtils.isEmpty(topicAnnotations)) {
            topicAnnotations = beanDefinition.getDeclaredAnnotationValuesByType(Topic.class);
        }
        if (consumerAnnotation == null || CollectionUtils.isEmpty(topicAnnotations)) {
            return; // No topics to consume
        }
        final Class<?> beanType = beanDefinition.getBeanType();
        String groupId = consumerAnnotation.stringValue("groupId")
                .filter(StringUtils::isNotEmpty)
                .orElseGet(() -> applicationConfiguration.getName().orElse(beanType.getName()));
        final String clientId = consumerAnnotation.stringValue("clientId")
                .filter(StringUtils::isNotEmpty)
                .orElseGet(() -> applicationConfiguration.getName().map(s -> s + '-' + NameUtils.hyphenate(beanType.getSimpleName())).orElse(null));
        final OffsetStrategy offsetStrategy = consumerAnnotation.enumValue("offsetStrategy", OffsetStrategy.class)
                .orElse(OffsetStrategy.AUTO);
        final AbstractKafkaConsumerConfiguration<?, ?> consumerConfigurationDefaults = getConsumerConfigurationDefaults(groupId);
        if (consumerAnnotation.isTrue("uniqueGroupId")) {
            groupId = groupId + "_" + UUID.randomUUID();
        }
        final DefaultKafkaConsumerConfiguration<?, ?> consumerConfiguration = new DefaultKafkaConsumerConfiguration<>(consumerConfigurationDefaults);
        final Properties properties = createConsumerProperties(consumerAnnotation, consumerConfiguration, clientId, groupId, offsetStrategy);
        configureDeserializers(method, consumerConfiguration);
        submitConsumerThreads(method, clientId, groupId, offsetStrategy, topicAnnotations, consumerAnnotation, consumerConfiguration, properties, beanType);
    }

    @Override
    @PreDestroy
    public void close() {
        consumers.values().forEach(ConsumerState::wakeUp);
        consumers.values().forEach(ConsumerState::close);
        consumers.clear();
    }

    void publishStartedPollingEvent(Consumer<?, ?> consumer) {
        kafkaConsumerStartedPollingEventPublisher.publishEvent(new KafkaConsumerStartedPollingEvent(consumer));
    }

    void handleException(Object consumerBean, KafkaListenerException kafkaListenerException) {
        try {
            if (consumerBean instanceof KafkaListenerExceptionHandler kle) {
                kle.handle(kafkaListenerException);
            } else {
                exceptionHandler.handle(kafkaListenerException);
            }
        } catch (Exception e) {
            // The exception handler could not handle the consumer exception
            // Log both errors and continue as usual to prevent an infinite loop
            e.addSuppressed(kafkaListenerException);
            LOG.error("Unexpected error while handling the kafka listener exception", e);
        }
    }

<<<<<<< HEAD
    @SuppressWarnings("rawtypes")
    private AbstractKafkaConsumerConfiguration getConsumerConfigurationDefaults(String groupId) {
        return findConfigurationBean(groupId)
            .or(() -> findHyphenatedConsumerConfigurationBean(groupId))
            .orElse(defaultConsumerConfiguration);
    }

    @SuppressWarnings("rawtypes")
    private Optional<AbstractKafkaConsumerConfiguration> findConfigurationBean(String groupId) {
        return beanContext.findBean(AbstractKafkaConsumerConfiguration.class, Qualifiers.byName(groupId));
    }

    @SuppressWarnings("rawtypes")
    private Optional<AbstractKafkaConsumerConfiguration> findHyphenatedConsumerConfigurationBean(String groupId) {
        if (NameUtils.isValidHyphenatedPropertyName(groupId)) {
            return Optional.empty();
        }
        return findConfigurationBean(NameUtils.hyphenate(groupId));
    }

=======
    void scheduleTask(Duration delay, Runnable command) {
        taskScheduler.schedule(delay, command);
    }

    <K, V> Producer<K, V> getProducer(String id, Class<K> keyType, Class<V> valueType) {
        return producerRegistry.getProducer(id, Argument.of(keyType), Argument.of(valueType));
    }

    <K, V> Producer<K, V> getTransactionalProducer(@Nullable String clientId, @Nullable String transactionalId, Class<K> keyClass, Class<V> valueClass) {
        return transactionalProducerRegistry.getTransactionalProducer(clientId, transactionalId, Argument.of(keyClass), Argument.of(valueClass));
    }

    void handleProducerFencedException(Producer<?, ?> producer, ProducerFencedException e) {
        LOG.error("Failed accessing the producer: {}", producer, e);
        transactionalProducerRegistry.close(producer);
    }

    @SuppressWarnings("unchecked")
    <T> Flux<T> convertPublisher(T result) {
        return Flux.from((Publisher<T>) Publishers.convertPublisher(beanContext.getConversionService(), result, Publisher.class));
    }

    <T, R> BoundExecutable<T, R> bind(ExecutableMethod<T, R> method, Map<Argument<?>, Object> boundArguments, ConsumerRecord<?, ?> consumerRecord) {
        final ExecutableBinder<ConsumerRecord<?, ?>> executableBinder = new DefaultExecutableBinder<>(boundArguments);
        return executableBinder.bind(method, binderRegistry, consumerRecord);
    }

    <T, R> BoundExecutable<T, R> bindAsBatch(ExecutableMethod<T, R> method, Map<Argument<?>, Object> boundArguments, ConsumerRecords<?, ?> consumerRecords) {
        final ExecutableBinder<ConsumerRecords<?, ?>> batchBinder = new DefaultExecutableBinder<>(boundArguments);
        return batchBinder.bind(method, batchBinderRegistry, consumerRecords);
    }

    @SuppressWarnings("rawtypes")
>>>>>>> 73649c26
    private Properties createConsumerProperties(final AnnotationValue<KafkaListener> consumerAnnotation,
                                                final DefaultKafkaConsumerConfiguration consumerConfiguration,
                                                final String clientId,
                                                final String groupId,
                                                final OffsetStrategy offsetStrategy) {
        final Properties properties = consumerConfiguration.getConfig();

        if (consumerAnnotation.getRequiredValue("offsetReset", OffsetReset.class) == OffsetReset.EARLIEST) {
            properties.putIfAbsent(ConsumerConfig.AUTO_OFFSET_RESET_CONFIG, OffsetReset.EARLIEST.name().toLowerCase());
        }

        // enable auto commit offsets if necessary
        properties.putIfAbsent(ConsumerConfig.ENABLE_AUTO_COMMIT_CONFIG, String.valueOf(offsetStrategy == OffsetStrategy.AUTO));

        consumerAnnotation.get("heartbeatInterval", Duration.class)
                .map(Duration::toMillis)
                .map(String::valueOf)
                .ifPresent(heartbeatInterval -> properties.putIfAbsent(ConsumerConfig.HEARTBEAT_INTERVAL_MS_CONFIG, heartbeatInterval));

        consumerAnnotation.get("sessionTimeout", Duration.class)
                .map(Duration::toMillis)
                .map(String::valueOf)
                .ifPresent(sessionTimeout -> properties.putIfAbsent(ConsumerConfig.SESSION_TIMEOUT_MS_CONFIG, sessionTimeout));

        consumerAnnotation.enumValue("isolation", IsolationLevel.class)
                .ifPresent(isolation -> properties.putIfAbsent(ConsumerConfig.ISOLATION_LEVEL_CONFIG, isolation.toString().toLowerCase(Locale.ROOT)));

        properties.put(ConsumerConfig.GROUP_ID_CONFIG, groupId);

        if (clientId != null) {
            properties.put(ConsumerConfig.CLIENT_ID_CONFIG, clientId);
        }

        properties.putAll(consumerAnnotation.getProperties("properties", "name"));
        return properties;
    }

    private void debugDeserializationConfiguration(final ExecutableMethod<?, ?> method, final DefaultKafkaConsumerConfiguration<?, ?> consumerConfiguration) {
        if (!LOG.isDebugEnabled()) {
            return;
        }
        final Properties properties = consumerConfiguration.getConfig();
        final String logMethod = logMethod(method);
        final String keyDeserializerClass = consumerConfiguration.getKeyDeserializer()
            .map(Object::toString)
            .orElseGet(() -> properties.getProperty(ConsumerConfig.KEY_DESERIALIZER_CLASS_CONFIG));
        final String valueDeserializerClass = consumerConfiguration.getValueDeserializer()
            .map(Object::toString)
            .orElseGet(() -> properties.getProperty(ConsumerConfig.VALUE_DESERIALIZER_CLASS_CONFIG));
        LOG.debug("Using key deserializer [{}] for Kafka listener: {}", keyDeserializerClass, logMethod);
        LOG.debug("Using value deserializer [{}] for Kafka listener: {}", valueDeserializerClass, logMethod);
    }

    @SuppressWarnings({ "rawtypes", "unchecked" })
    private void submitConsumerThreads(final ExecutableMethod<?, ?> method,
                                       final String clientId,
                                       final String groupId,
                                       final OffsetStrategy offsetStrategy,
                                       final List<AnnotationValue<Topic>> topicAnnotations,
                                       final AnnotationValue<KafkaListener> consumerAnnotation,
                                       final DefaultKafkaConsumerConfiguration<?, ?> consumerConfiguration,
                                       final Properties properties,
                                       final Class<?> beanType) {
        final int consumerThreads = consumerAnnotation.intValue("threads").orElse(1);
        for (int i = 0; i < consumerThreads; i++) {
            final String finalClientId;
            if (clientId != null) {
                if (consumerThreads > 1 || consumers.containsKey(clientId)) {
                    finalClientId = clientId + '-' + clientIdGenerator.incrementAndGet();
                } else {
                    finalClientId = clientId;
                }
                properties.put(ConsumerConfig.CLIENT_ID_CONFIG, finalClientId);
            } else {
                finalClientId = "kafka-consumer-" + clientIdGenerator.incrementAndGet();
            }
            final Consumer<?, ?> kafkaConsumer = beanContext.createBean(Consumer.class, consumerConfiguration);
            final Object consumerBean = beanContext.getBean(beanType);
            if (consumerBean instanceof ConsumerAware ca) {
                //noinspection unchecked
                ca.setKafkaConsumer(kafkaConsumer);
            }
            topicAnnotations.forEach(a -> setupConsumerSubscription(method, a, consumerBean, kafkaConsumer));
            kafkaConsumerSubscribedEventPublisher.publishEvent(new KafkaConsumerSubscribedEvent(kafkaConsumer));
            final ConsumerInfo consumerInfo = new ConsumerInfo(finalClientId, groupId, offsetStrategy, consumerAnnotation, method);
            final ConsumerState consumerState = new ConsumerState(this, consumerInfo, kafkaConsumer, consumerBean);
            consumers.put(finalClientId, consumerState);
            executorService.submit(consumerState::threadPollLoop);
        }
    }

    private static void setupConsumerSubscription(ExecutableMethod<?, ?> method, AnnotationValue<Topic> topicAnnotation, Object consumerBean, Consumer<?, ?> kafkaConsumer) {
        final String[] topicNames = topicAnnotation.stringValues();
        final String[] patterns = topicAnnotation.stringValues("patterns");
        final boolean hasTopics = ArrayUtils.isNotEmpty(topicNames);
        final boolean hasPatterns = ArrayUtils.isNotEmpty(patterns);
        final String logMethod = LOG.isInfoEnabled() ? logMethod(method) : null;

        if (!hasTopics && !hasPatterns) {
            throw new MessagingSystemException("Either a topic or a topic must be specified for method: " + method);
        }

        final Optional<ConsumerRebalanceListener> listener = getConsumerRebalanceListener(consumerBean, kafkaConsumer);

        if (hasTopics) {
            final List<String> topics = Arrays.asList(topicNames);
            listener.ifPresentOrElse(
                l -> kafkaConsumer.subscribe(topics, l),
                () -> kafkaConsumer.subscribe(topics));
            LOG.info("Kafka listener [{}] subscribed to topics: {}", logMethod, topics);
        }

        if (hasPatterns) {
            try {
                for (final String pattern : patterns) {
                    final Pattern compiledPattern = Pattern.compile(pattern);
                    listener.ifPresentOrElse(
                        l -> kafkaConsumer.subscribe(compiledPattern, l),
                        () -> kafkaConsumer.subscribe(compiledPattern));
                    LOG.info("Kafka listener [{}] subscribed to topics pattern: {}", logMethod, pattern);
                }
            } catch (PatternSyntaxException e) {
                throw new MessagingSystemException("Invalid topic pattern [" + e.getPattern() + "] for method [" + method + "]: " + e.getMessage(), e);
            }
        }
    }

    private static Optional<ConsumerRebalanceListener> getConsumerRebalanceListener(Object consumerBean, Consumer<?, ?> kafkaConsumer) {
        if (consumerBean instanceof ConsumerSeekAware csa) {
            return Optional.of(new ConsumerSeekAwareAdapter(KafkaSeeker.newInstance(kafkaConsumer), csa));
        }
        if (consumerBean instanceof ConsumerRebalanceListener crl) {
            return Optional.of(crl);
        }
        return Optional.empty();
    }

    private static Argument<?> findBodyArgument(ExecutableMethod<?, ?> method) {
        return Arrays.stream(method.getArguments())
                .filter(arg -> arg.getType() == ConsumerRecord.class || arg.getAnnotationMetadata().hasAnnotation(MessageBody.class))
                .findFirst()
                .orElseGet(() -> Arrays.stream(method.getArguments())
                        .filter(arg -> !arg.getAnnotationMetadata().hasStereotype(Bindable.class))
                        .findFirst()
                        .orElse(null));
    }

    private static Argument<?> findBodyArgument(boolean batch, ExecutableMethod<?, ?> method) {
        final Argument<?> tempBodyArg = findBodyArgument(method);
        return batch && tempBodyArg != null ? getComponentType(tempBodyArg) : tempBodyArg;
    }

    private void configureDeserializers(final ExecutableMethod<?, ?> method, final DefaultKafkaConsumerConfiguration<?, ?> config) {
        final boolean batch = method.isTrue(KafkaListener.class, "batch");
        final Argument<?> bodyArgument = findBodyArgument(batch, method);
        configureKeyDeserializer(bodyArgument, method, config);
        configureValueDeserializer(bodyArgument, config);
        debugDeserializationConfiguration(method, config);
    }

    @SuppressWarnings({ "rawtypes", "unchecked" })
    private void configureKeyDeserializer(Argument<?> bodyArgument, ExecutableMethod<?, ?> method, DefaultKafkaConsumerConfiguration config) {
        if (!config.getConfig().containsKey(ConsumerConfig.KEY_DESERIALIZER_CLASS_CONFIG) && config.getKeyDeserializer().isEmpty()) {
            // figure out the Key deserializer
            Arrays.stream(method.getArguments())
                .filter(arg -> arg.isAnnotationPresent(KafkaKey.class))
                .findFirst()
                .or(() -> Optional.ofNullable(bodyArgument)
                    .filter(KafkaConsumerProcessor::isConsumerRecord)
                    .flatMap(b -> b.getTypeVariable("K")))
                .map(serdeRegistry::pickDeserializer)
                .ifPresentOrElse(config::setKeyDeserializer,
                    () -> config.setKeyDeserializer(DEFAULT_KEY_DESERIALIZER));
        }
    }

    @SuppressWarnings({ "rawtypes", "unchecked" })
    private void configureValueDeserializer(Argument<?> bodyArgument, DefaultKafkaConsumerConfiguration config) {
        if (!config.getConfig().containsKey(ConsumerConfig.VALUE_DESERIALIZER_CLASS_CONFIG) && config.getValueDeserializer().isEmpty()) {
            // figure out the Value deserializer
            final Optional<Argument<?>> body = Optional.ofNullable(bodyArgument);
            body.filter(KafkaConsumerProcessor::isConsumerRecord)
                .flatMap(b -> b.getTypeVariable("V"))
                .or(() -> body)
                .map(serdeRegistry::pickDeserializer)
                .ifPresentOrElse(config::setValueDeserializer,
                    () -> config.setValueDeserializer(DEFAULT_VALUE_DESERIALIZER));
        }
    }

    private static boolean isConsumerRecord(@NonNull Argument<?> body) {
        return ConsumerRecord.class.isAssignableFrom(body.getType());
    }

    private static Argument<?> getComponentType(final Argument<?> argument) {
        final Class<?> argumentType = argument.getType();
        return argumentType.isArray()
                ? Argument.of(argumentType.getComponentType())
                : argument.getFirstTypeVariable().orElse(argument);
    }

    private static String logMethod(ExecutableMethod<?, ?> method) {
        return method.getDeclaringType().getSimpleName() + "#" + method.getName();
    }
}<|MERGE_RESOLUTION|>--- conflicted
+++ resolved
@@ -328,7 +328,38 @@
         }
     }
 
-<<<<<<< HEAD
+    void scheduleTask(Duration delay, Runnable command) {
+        taskScheduler.schedule(delay, command);
+    }
+
+    <K, V> Producer<K, V> getProducer(String id, Class<K> keyType, Class<V> valueType) {
+        return producerRegistry.getProducer(id, Argument.of(keyType), Argument.of(valueType));
+    }
+
+    <K, V> Producer<K, V> getTransactionalProducer(@Nullable String clientId, @Nullable String transactionalId, Class<K> keyClass, Class<V> valueClass) {
+        return transactionalProducerRegistry.getTransactionalProducer(clientId, transactionalId, Argument.of(keyClass), Argument.of(valueClass));
+    }
+
+    void handleProducerFencedException(Producer<?, ?> producer, ProducerFencedException e) {
+        LOG.error("Failed accessing the producer: {}", producer, e);
+        transactionalProducerRegistry.close(producer);
+    }
+
+    @SuppressWarnings("unchecked")
+    <T> Flux<T> convertPublisher(T result) {
+        return Flux.from((Publisher<T>) Publishers.convertPublisher(beanContext.getConversionService(), result, Publisher.class));
+    }
+
+    <T, R> BoundExecutable<T, R> bind(ExecutableMethod<T, R> method, Map<Argument<?>, Object> boundArguments, ConsumerRecord<?, ?> consumerRecord) {
+        final ExecutableBinder<ConsumerRecord<?, ?>> executableBinder = new DefaultExecutableBinder<>(boundArguments);
+        return executableBinder.bind(method, binderRegistry, consumerRecord);
+    }
+
+    <T, R> BoundExecutable<T, R> bindAsBatch(ExecutableMethod<T, R> method, Map<Argument<?>, Object> boundArguments, ConsumerRecords<?, ?> consumerRecords) {
+        final ExecutableBinder<ConsumerRecords<?, ?>> batchBinder = new DefaultExecutableBinder<>(boundArguments);
+        return batchBinder.bind(method, batchBinderRegistry, consumerRecords);
+    }
+
     @SuppressWarnings("rawtypes")
     private AbstractKafkaConsumerConfiguration getConsumerConfigurationDefaults(String groupId) {
         return findConfigurationBean(groupId)
@@ -349,41 +380,7 @@
         return findConfigurationBean(NameUtils.hyphenate(groupId));
     }
 
-=======
-    void scheduleTask(Duration delay, Runnable command) {
-        taskScheduler.schedule(delay, command);
-    }
-
-    <K, V> Producer<K, V> getProducer(String id, Class<K> keyType, Class<V> valueType) {
-        return producerRegistry.getProducer(id, Argument.of(keyType), Argument.of(valueType));
-    }
-
-    <K, V> Producer<K, V> getTransactionalProducer(@Nullable String clientId, @Nullable String transactionalId, Class<K> keyClass, Class<V> valueClass) {
-        return transactionalProducerRegistry.getTransactionalProducer(clientId, transactionalId, Argument.of(keyClass), Argument.of(valueClass));
-    }
-
-    void handleProducerFencedException(Producer<?, ?> producer, ProducerFencedException e) {
-        LOG.error("Failed accessing the producer: {}", producer, e);
-        transactionalProducerRegistry.close(producer);
-    }
-
-    @SuppressWarnings("unchecked")
-    <T> Flux<T> convertPublisher(T result) {
-        return Flux.from((Publisher<T>) Publishers.convertPublisher(beanContext.getConversionService(), result, Publisher.class));
-    }
-
-    <T, R> BoundExecutable<T, R> bind(ExecutableMethod<T, R> method, Map<Argument<?>, Object> boundArguments, ConsumerRecord<?, ?> consumerRecord) {
-        final ExecutableBinder<ConsumerRecord<?, ?>> executableBinder = new DefaultExecutableBinder<>(boundArguments);
-        return executableBinder.bind(method, binderRegistry, consumerRecord);
-    }
-
-    <T, R> BoundExecutable<T, R> bindAsBatch(ExecutableMethod<T, R> method, Map<Argument<?>, Object> boundArguments, ConsumerRecords<?, ?> consumerRecords) {
-        final ExecutableBinder<ConsumerRecords<?, ?>> batchBinder = new DefaultExecutableBinder<>(boundArguments);
-        return batchBinder.bind(method, batchBinderRegistry, consumerRecords);
-    }
-
     @SuppressWarnings("rawtypes")
->>>>>>> 73649c26
     private Properties createConsumerProperties(final AnnotationValue<KafkaListener> consumerAnnotation,
                                                 final DefaultKafkaConsumerConfiguration consumerConfiguration,
                                                 final String clientId,
