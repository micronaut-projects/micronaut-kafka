/*
 * Copyright 2017-2020 original authors
 *
 * Licensed under the Apache License, Version 2.0 (the "License");
 * you may not use this file except in compliance with the License.
 * You may obtain a copy of the License at
 *
 * https://www.apache.org/licenses/LICENSE-2.0
 *
 * Unless required by applicable law or agreed to in writing, software
 * distributed under the License is distributed on an "AS IS" BASIS,
 * WITHOUT WARRANTIES OR CONDITIONS OF ANY KIND, either express or implied.
 * See the License for the specific language governing permissions and
 * limitations under the License.
 */
package io.micronaut.configuration.kafka.intercept;

import io.micronaut.aop.InterceptedMethod;
import io.micronaut.aop.InterceptorBean;
import io.micronaut.aop.MethodInterceptor;
import io.micronaut.aop.MethodInvocationContext;
import io.micronaut.configuration.kafka.annotation.KafkaClient;
import io.micronaut.configuration.kafka.annotation.KafkaKey;
import io.micronaut.configuration.kafka.annotation.KafkaPartition;
import io.micronaut.configuration.kafka.annotation.KafkaPartitionKey;
import io.micronaut.configuration.kafka.annotation.KafkaTimestamp;
import io.micronaut.configuration.kafka.annotation.Topic;
import io.micronaut.configuration.kafka.config.AbstractKafkaProducerConfiguration;
import io.micronaut.configuration.kafka.config.DefaultKafkaProducerConfiguration;
import io.micronaut.configuration.kafka.config.KafkaProducerConfiguration;
import io.micronaut.configuration.kafka.serde.SerdeRegistry;
import io.micronaut.context.BeanContext;
import io.micronaut.core.annotation.AnnotationMetadata;
import io.micronaut.core.annotation.AnnotationValue;
import io.micronaut.core.async.publisher.Publishers;
import io.micronaut.core.bind.annotation.Bindable;
import io.micronaut.core.convert.ConversionService;
import io.micronaut.core.type.Argument;
import io.micronaut.core.type.ReturnType;
import io.micronaut.core.util.StringUtils;
import io.micronaut.inject.qualifiers.Qualifiers;
import io.micronaut.messaging.annotation.Body;
import io.micronaut.messaging.exceptions.MessagingClientException;
import io.reactivex.BackpressureStrategy;
import io.reactivex.Flowable;
import io.reactivex.Maybe;
import org.apache.kafka.clients.producer.Producer;
import org.apache.kafka.clients.producer.ProducerConfig;
import org.apache.kafka.clients.producer.ProducerRecord;
import org.apache.kafka.clients.producer.RecordMetadata;
import org.apache.kafka.common.header.Header;
import org.apache.kafka.common.header.Headers;
import org.apache.kafka.common.header.internals.RecordHeader;
import org.apache.kafka.common.header.internals.RecordHeaders;
import org.apache.kafka.common.serialization.ByteArraySerializer;
import org.apache.kafka.common.serialization.Serializer;
import org.apache.kafka.common.utils.Utils;
import org.reactivestreams.Subscriber;
import org.reactivestreams.Subscription;
import org.slf4j.Logger;
import org.slf4j.LoggerFactory;

import io.micronaut.core.annotation.Nullable;
import javax.annotation.PreDestroy;
import java.nio.charset.StandardCharsets;
import java.time.Duration;
import java.util.ArrayList;
import java.util.Arrays;
import java.util.Collection;
import java.util.Collections;
import java.util.List;
import java.util.Map;
import java.util.Objects;
import java.util.Optional;
import java.util.Properties;
import java.util.concurrent.CompletableFuture;
import java.util.concurrent.ConcurrentHashMap;
import java.util.concurrent.TimeUnit;
import java.util.function.Function;

/**
 * Implementation of the {@link io.micronaut.configuration.kafka.annotation.KafkaClient} advice annotation.
 *
 * @author Graeme Rocher
 * @see io.micronaut.configuration.kafka.annotation.KafkaClient
 * @since 1.0
 */
@InterceptorBean(KafkaClient.class)
public class KafkaClientIntroductionAdvice implements MethodInterceptor<Object, Object>, AutoCloseable {
    private static final Logger LOG = LoggerFactory.getLogger(KafkaClientIntroductionAdvice.class);

    private final BeanContext beanContext;
    private final SerdeRegistry serdeRegistry;
    private final ConversionService<?> conversionService;
    private final Map<ProducerKey, Producer> producerMap = new ConcurrentHashMap<>();

    /**
     * Creates the introduction advice for the given arguments.
     *
     * @param beanContext       The bean context.
     * @param serdeRegistry     The serde registry
     * @param conversionService The conversion service
     */
    public KafkaClientIntroductionAdvice(
            BeanContext beanContext,
            SerdeRegistry serdeRegistry,
            ConversionService<?> conversionService) {
        this.beanContext = beanContext;
        this.serdeRegistry = serdeRegistry;
        this.conversionService = conversionService;
    }

    @SuppressWarnings("unchecked")
    @Override
    public final Object intercept(MethodInvocationContext<Object, Object> context) {

        if (context.hasAnnotation(KafkaClient.class)) {
            if (!context.hasAnnotation(KafkaClient.class)) {
                throw new IllegalStateException("No @KafkaClient annotation present on method: " + context);
            }

            boolean isBatchSend = context.isTrue(KafkaClient.class, "batch");

            String topic = context.stringValue(Topic.class)
                    .orElse(null);

            Argument keyArgument = null;
            Argument bodyArgument = null;
            List<Header> kafkaHeaders = new ArrayList<>();
            List<AnnotationValue<io.micronaut.messaging.annotation.Header>> headers = context.getAnnotationValuesByType(io.micronaut.messaging.annotation.Header.class);

            for (AnnotationValue<io.micronaut.messaging.annotation.Header> header : headers) {
                String name = header.stringValue("name").orElse(null);
                String value = header.stringValue().orElse(null);

                if (StringUtils.isNotEmpty(name) && StringUtils.isNotEmpty(value)) {
                    kafkaHeaders.add(
                            new RecordHeader(
                                    name,
                                    value.getBytes(StandardCharsets.UTF_8)
                            )
                    );
                }
            }

            Argument[] arguments = context.getArguments();
            Object[] parameterValues = context.getParameterValues();
            Object key = null;
            Object value = null;
            Long timestampArgument = null;
            Function<Producer, Integer> partitionSupplier = producer -> null;
            for (int i = 0; i < arguments.length; i++) {
                Argument argument = arguments[i];
                if (ProducerRecord.class.isAssignableFrom(argument.getType()) || argument.isAnnotationPresent(Body.class)) {
                    bodyArgument = argument;
                    value = parameterValues[i];
                } else if (argument.isAnnotationPresent(KafkaKey.class)) {
                   keyArgument = argument;
                   key = parameterValues[i];
                } else if (argument.isAnnotationPresent(Topic.class)) {
                    Object o = parameterValues[i];
                    if (o != null) {
                        topic = o.toString();
                    }
                } else if (argument.isAnnotationPresent(KafkaTimestamp.class)) {
                    Object o = parameterValues[i];
                    if (o instanceof Long) {
                        timestampArgument = (Long) o;
                    }
                } else if (argument.isAnnotationPresent(KafkaPartition.class)) {
                    Object o = parameterValues[i];
                    if (o != null && Integer.class.isAssignableFrom(o.getClass())) {
                        partitionSupplier = __ -> (Integer) o;
                    }
                } else if (argument.isAnnotationPresent(KafkaPartitionKey.class)) {
                    String finalTopic = topic;
                    Object partitionKey = parameterValues[i];
                    if (partitionKey != null) {
                        Serializer serializer = serdeRegistry.pickSerializer(argument);
                        if (serializer == null) {
                            serializer = new ByteArraySerializer();
                        }
                        byte[] partitionKeyBytes = serializer.serialize(finalTopic, parameterValues[i]);
                        partitionSupplier = producer -> Utils.toPositive(Utils.murmur2(partitionKeyBytes)) % producer.partitionsFor(finalTopic).size();
                    }
                } else if (argument.isAnnotationPresent(io.micronaut.messaging.annotation.Header.class)) {
                    final AnnotationMetadata annotationMetadata = argument.getAnnotationMetadata();
                    String argumentName = argument.getName();
                    String name = annotationMetadata
                            .stringValue(io.micronaut.messaging.annotation.Header.class, "name")
                            .orElseGet(() ->
                                    annotationMetadata.stringValue(io.micronaut.messaging.annotation.Header.class).orElse(argumentName));
                    Object v = parameterValues[i];

                    if (v != null) {

                        Serializer serializer = serdeRegistry.pickSerializer(argument);
                        if (serializer != null) {

                            try {
                                kafkaHeaders.add(
                                        new RecordHeader(
                                                name,
                                                serializer.serialize(
                                                        null,
                                                        v
                                                )
                                        )
                                );
                            } catch (Exception e) {
                                throw new MessagingClientException(
                                        "Cannot serialize header argument [" + argument + "] for method [" + context + "]: " + e.getMessage(), e
                                );
                            }
                        }
                    }
                } else {
                    if (argument.isContainerType() && Header.class.isAssignableFrom(argument.getFirstTypeVariable().orElse(Argument.OBJECT_ARGUMENT).getType())) {
                        final Collection<Header> parameterValue = (Collection<Header>) parameterValues[i];
                        if (parameterValue != null) {
                            kafkaHeaders.addAll(parameterValue);
                        }
                    } else {
                        Class argumentType = argument.getType();
                        if (argumentType == Headers.class || argumentType == RecordHeaders.class) {
                            final Headers parameterValue = (Headers) parameterValues[i];
                            if (parameterValue != null) {
                                parameterValue.forEach(kafkaHeaders::add);
                            }
                        }
                    }
                }
            }
            if (bodyArgument == null) {
                for (int i = 0; i < arguments.length; i++) {
                    Argument argument = arguments[i];
                    if (!argument.getAnnotationMetadata().hasStereotype(Bindable.class)) {
                        bodyArgument = argument;
                        value = parameterValues[i];
                        break;
                    }
                }
                if (bodyArgument == null) {
                    throw new MessagingClientException("No valid message body argument found for method: " + context);
                }
            }

            Producer kafkaProducer = getProducer(bodyArgument, keyArgument, context);

<<<<<<< HEAD
            Integer partition = partitionSupplier.apply(kafkaProducer);

=======
>>>>>>> 04655273
            Long timestamp = context.isTrue(KafkaClient.class, "timestamp") ? Long.valueOf(System.currentTimeMillis()) : timestampArgument;
            Duration maxBlock = context.getValue(KafkaClient.class, "maxBlock", Duration.class)
                    .orElse(null);

            boolean isReactiveValue = value != null && Publishers.isConvertibleToPublisher(value.getClass());
            if (StringUtils.isEmpty(topic)) {
                throw new MessagingClientException("No topic specified for method: " + context);
            }

            InterceptedMethod interceptedMethod = InterceptedMethod.of(context);
            try {
                Argument<?> reactiveTypeValue = interceptedMethod.returnTypeValue();
                boolean returnTypeValueVoid = reactiveTypeValue.equalsType(Argument.VOID_OBJECT);
                if (Argument.OBJECT_ARGUMENT.equalsType(reactiveTypeValue)) {
                    reactiveTypeValue = Argument.of(RecordMetadata.class);
                }
                switch (interceptedMethod.resultType()) {
                    case COMPLETION_STAGE:

                        CompletableFuture completableFuture = new CompletableFuture();

                        if (isReactiveValue) {
                            Flowable sendFlowable = buildSendFlowable(
                                    context,
                                    topic,
                                    kafkaProducer,
                                    kafkaHeaders,
                                    reactiveTypeValue,
                                    key,
                                    partition,
                                    value,
                                    timestamp,
                                    maxBlock);

                            if (!Publishers.isSingle(value.getClass())) {
                                sendFlowable = sendFlowable.toList().toFlowable();
                            }

                            //noinspection SubscriberImplementation
                            sendFlowable.subscribe(new Subscriber() {
                                boolean completed = false;

                                @Override
                                public void onSubscribe(Subscription s) {
                                    s.request(1);
                                }

                                @Override
                                public void onNext(Object o) {
                                    completableFuture.complete(o);
                                    completed = true;
                                }

                                @Override
                                public void onError(Throwable t) {
                                    completableFuture.completeExceptionally(wrapException(context, t));
                                }

                                @Override
                                public void onComplete() {
                                    if (!completed) {
                                        // empty publisher
                                        completableFuture.complete(null);
                                    }
                                }
                            });
                        } else {

                            ProducerRecord record = buildProducerRecord(topic, partition, kafkaHeaders, key, value, timestamp);
                            if (LOG.isTraceEnabled()) {
                                LOG.trace("@KafkaClient method [" + context + "] Sending producer record: " + record);
                            }

                            Argument finalReturnTypeValue = reactiveTypeValue;
                            Argument finalBodyArgument = bodyArgument;
                            Object finalValue = value;
                            kafkaProducer.send(record, (metadata, exception) -> {
                                if (exception != null) {
                                    completableFuture.completeExceptionally(wrapException(context, exception));
                                } else {
                                    if (!returnTypeValueVoid) {
                                        Optional<?> converted = conversionService.convert(metadata, finalReturnTypeValue);
                                        if (converted.isPresent()) {
                                            completableFuture.complete(converted.get());
                                        } else if (finalReturnTypeValue.getType() == finalBodyArgument.getType()) {
                                            completableFuture.complete(finalValue);
                                        }
                                    } else {
                                        completableFuture.complete(null);
                                    }
                                }
                            });
                        }

                        return interceptedMethod.handleResult(completableFuture);
                    case PUBLISHER:
                        Flowable returnFlowable;
                        if (isReactiveValue) {
                            returnFlowable = buildSendFlowable(
                                    context,
                                    topic,
                                    kafkaProducer,
                                    kafkaHeaders,
                                    reactiveTypeValue,
                                    key,
                                    partition,
                                    value,
                                    timestamp,
                                    maxBlock);

                        } else {
                            if (isBatchSend) {
                                Object batchValue;
                                if (value != null && value.getClass().isArray()) {
                                    batchValue = Arrays.asList((Object[]) value);
                                } else {
                                    batchValue = value;
                                }

                                Flowable<Object> bodyEmitter;
                                if (batchValue instanceof Iterable) {
                                    bodyEmitter = Flowable.fromIterable((Iterable) batchValue);
                                } else {
                                    bodyEmitter = Flowable.just(batchValue);
                                }

                                String finalTopic = topic;
                                Argument finalBodyArgument = bodyArgument;
                                Object finalKey = key;
                                Integer finalPartition = partition;
                                Argument finalReactiveTypeValue = reactiveTypeValue;
                                returnFlowable = bodyEmitter.flatMap(o ->
                                        buildSendFlowable(context, finalTopic, finalBodyArgument, kafkaProducer, kafkaHeaders, finalKey, finalPartition, o, timestamp, finalReactiveTypeValue)
                                );

                            } else {
                                returnFlowable = buildSendFlowable(context, topic, bodyArgument, kafkaProducer, kafkaHeaders, key, partition, value, timestamp, reactiveTypeValue);
                            }
                        }
                        return interceptedMethod.handleResult(returnFlowable);
                    case SYNCHRONOUS:
                        ReturnType<Object> returnType = context.getReturnType();
                        Class<Object> javaReturnType = returnType.getType();
                        Argument<Object> returnTypeArgument = returnType.asArgument();
                        if (isReactiveValue) {
                            Flowable<Object> sendFlowable = buildSendFlowable(
                                    context,
                                    topic,
                                    kafkaProducer,
                                    kafkaHeaders,
                                    returnTypeArgument,
                                    key,
                                    partition,
                                    value,
                                    timestamp,
                                    maxBlock
                            );

                            if (Iterable.class.isAssignableFrom(javaReturnType)) {
                                return conversionService.convert(sendFlowable.toList().blockingGet(), returnTypeArgument).orElse(null);
                            } else if (void.class.isAssignableFrom(javaReturnType)) {
                                // a maybe will return null, and not throw an exception
                                Maybe<Object> maybe = sendFlowable.firstElement();
                                return maybe.blockingGet();
                            } else {
                                return conversionService.convert(sendFlowable.blockingFirst(), returnTypeArgument).orElse(null);
                            }
                        } else {
                            try {
                                if (isBatchSend) {
                                    Iterable batchValue;
                                    if (value != null && value.getClass().isArray()) {
                                        batchValue = Arrays.asList((Object[]) value);
                                    } else if (!(value instanceof Iterable)) {
                                        batchValue = Collections.singletonList(value);
                                    } else {
                                        batchValue = (Iterable) value;
                                    }

                                    List results = new ArrayList();
                                    for (Object o : batchValue) {
                                        ProducerRecord record = buildProducerRecord(topic, partition, kafkaHeaders, key, o, timestamp);

                                        if (LOG.isTraceEnabled()) {
                                            LOG.trace("@KafkaClient method [" + context + "] Sending producer record: " + record);
                                        }

                                        Object result;
                                        if (maxBlock != null) {
                                            result = kafkaProducer.send(record).get(maxBlock.toMillis(), TimeUnit.MILLISECONDS);
                                        } else {
                                            result = kafkaProducer.send(record).get();
                                        }
                                        results.add(result);
                                    }
                                    Argument finalBodyArgument = bodyArgument;
                                    Object finalValue = value;
                                    return conversionService.convert(results, returnTypeArgument).orElseGet(() -> {
                                        if (javaReturnType == finalBodyArgument.getType()) {
                                            return finalValue;
                                        } else {
                                            return null;
                                        }
                                    });
                                }
                                ProducerRecord record = buildProducerRecord(topic, partition, kafkaHeaders, key, value, timestamp);

                                LOG.trace("@KafkaClient method [{}] Sending producer record: {}", context, record);

                                Object result;
                                if (maxBlock != null) {
                                    result = kafkaProducer.send(record).get(maxBlock.toMillis(), TimeUnit.MILLISECONDS);
                                } else {
                                    result = kafkaProducer.send(record).get();
                                }
                                Argument finalBodyArgument = bodyArgument;
                                Object finalValue = value;
                                return conversionService.convert(result, returnTypeArgument).orElseGet(() -> {
                                    if (javaReturnType == finalBodyArgument.getType()) {
                                        return finalValue;
                                    } else {
                                        return null;
                                    }
                                });
                            } catch (Exception e) {
                                throw wrapException(context, e);
                            }
                        }
                    default:
                        return interceptedMethod.unsupported();
                }
            } catch (Exception e) {
                return interceptedMethod.handleException(e);
            }
        } else {
            // can't be implemented so proceed
            return context.proceed();
        }
    }

    @Override
    @PreDestroy
    public final void close() {
        Collection<Producer> kafkaProducers = producerMap.values();
        try {
            for (Producer kafkaProducer : kafkaProducers) {
                try {
                    kafkaProducer.close();
                } catch (Exception e) {
                    LOG.warn("Error closing Kafka producer: {}", e.getMessage(), e);
                }
            }
        } finally {
            producerMap.clear();
        }
    }

    private Flowable buildSendFlowable(
            MethodInvocationContext<Object, Object> context,
            String topic,
            Argument bodyArgument,
            Producer kafkaProducer,
            List<Header> kafkaHeaders,
            Object key,
            Integer partition,
            Object value,
            Long timestamp,
            Argument reactiveValueType) {
        Flowable returnFlowable;
        ProducerRecord record = buildProducerRecord(topic, partition, kafkaHeaders, key, value, timestamp);
        returnFlowable = Flowable.create(emitter -> kafkaProducer.send(record, (metadata, exception) -> {
            if (exception != null) {
                emitter.onError(wrapException(context, exception));
            } else {
                if (!reactiveValueType.equalsType(Argument.VOID_OBJECT)) {
                    Optional<?> converted = conversionService.convert(metadata, reactiveValueType);

                    if (converted.isPresent()) {
                        emitter.onNext(converted.get());
                    } else if (reactiveValueType.getType() == bodyArgument.getType()) {
                        emitter.onNext(value);
                    }
                }
                emitter.onComplete();
            }
        }), BackpressureStrategy.ERROR);
        return returnFlowable;
    }

    private Flowable<Object> buildSendFlowable(
            MethodInvocationContext<Object, Object> context,
            String topic,
            Producer kafkaProducer,
            List<Header> kafkaHeaders,
            Argument<?> returnType,
            Object key,
            Integer partition,
            Object value,
            Long timestamp,
            Duration maxBlock) {
        Flowable<?> valueFlowable = Publishers.convertPublisher(value, Flowable.class);
        Class<?> javaReturnType = returnType.getType();

        if (Iterable.class.isAssignableFrom(javaReturnType)) {
            javaReturnType = returnType.getFirstTypeVariable().orElse(Argument.OBJECT_ARGUMENT).getType();
        }

        Class<?> finalJavaReturnType = javaReturnType;
        Flowable<Object> sendFlowable = valueFlowable.flatMap(o -> {
            ProducerRecord record = buildProducerRecord(topic, partition, kafkaHeaders, key, o, timestamp);

            LOG.trace("@KafkaClient method [{}] Sending producer record: {}", context, record);

            //noinspection unchecked
            return Flowable.create(emitter -> kafkaProducer.send(record, (metadata, exception) -> {
                if (exception != null) {
                    emitter.onError(wrapException(context, exception));
                } else {
                    if (RecordMetadata.class.isAssignableFrom(finalJavaReturnType)) {
                        emitter.onNext(metadata);
                    } else if (finalJavaReturnType.isInstance(o)) {
                        emitter.onNext(o);
                    } else {
                        Optional converted = conversionService.convert(metadata, finalJavaReturnType);
                        if (converted.isPresent()) {
                            emitter.onNext(converted.get());
                        }
                    }

                    emitter.onComplete();
                }
            }), BackpressureStrategy.BUFFER);
        });

        if (maxBlock != null) {
            sendFlowable = sendFlowable.timeout(maxBlock.toMillis(), TimeUnit.MILLISECONDS);
        }
        return sendFlowable;
    }

    private MessagingClientException wrapException(MethodInvocationContext<Object, Object> context, Throwable exception) {
        return new MessagingClientException(
                "Exception sending producer record for method [" + context + "]: " + exception.getMessage(), exception
        );
    }

    @SuppressWarnings("unchecked")
    private ProducerRecord buildProducerRecord(String topic, Integer partition, List<Header> kafkaHeaders, Object key, Object value, Long timestamp) {
        return new ProducerRecord(
                topic,
                partition,
                timestamp,
                key,
                value,
                kafkaHeaders.isEmpty() ? null : kafkaHeaders
        );
    }

    @SuppressWarnings("unchecked")
    private Producer getProducer(Argument bodyArgument, @Nullable Argument keyArgument, AnnotationMetadata metadata) {
        Class keyType = keyArgument != null ? keyArgument.getType() : byte[].class;
        String clientId = metadata.stringValue(KafkaClient.class).orElse(null);
        ProducerKey key = new ProducerKey(keyType, bodyArgument.getType(), clientId);
        return producerMap.computeIfAbsent(key, producerKey -> {
            String producerId = producerKey.id;
            AbstractKafkaProducerConfiguration configuration;
            if (producerId != null) {
                Optional<KafkaProducerConfiguration> namedConfig = beanContext.findBean(KafkaProducerConfiguration.class, Qualifiers.byName(producerId));
                if (namedConfig.isPresent()) {
                    configuration = namedConfig.get();
                } else {
                    configuration = beanContext.getBean(AbstractKafkaProducerConfiguration.class);
                }
            } else {
                configuration = beanContext.getBean(AbstractKafkaProducerConfiguration.class);
            }

            DefaultKafkaProducerConfiguration<?, ?> newConfiguration = new DefaultKafkaProducerConfiguration<>(
                    configuration
            );

            Properties newProperties = newConfiguration.getConfig();

            if (clientId != null) {
                newProperties.putIfAbsent(ProducerConfig.CLIENT_ID_CONFIG, clientId);
            }

            metadata.getValue(KafkaClient.class, "maxBlock", Duration.class).ifPresent(maxBlock ->
                    newProperties.put(
                            ProducerConfig.MAX_BLOCK_MS_CONFIG,
                            String.valueOf(maxBlock.toMillis())
                    ));

            Integer ack = metadata.intValue(KafkaClient.class, "acks").orElse(KafkaClient.Acknowledge.DEFAULT);

            if (ack != KafkaClient.Acknowledge.DEFAULT) {
                String acksValue = ack == -1 ? "all" : String.valueOf(ack);
                newProperties.put(
                        ProducerConfig.ACKS_CONFIG,
                        acksValue
                );
            }

            metadata.findAnnotation(KafkaClient.class).map(ann ->
                    ann.getProperties("properties", "name")
            ).ifPresent(newProperties::putAll);

            LOG.debug("Creating new KafkaProducer.");

            if (!newProperties.containsKey(ProducerConfig.KEY_SERIALIZER_CLASS_CONFIG)) {
                Serializer<?> keySerializer = newConfiguration.getKeySerializer().orElse(null);
                if (keySerializer == null) {
                    if (keyArgument != null) {
                        keySerializer = serdeRegistry.pickSerializer(keyArgument);
                    } else {
                        keySerializer = new ByteArraySerializer();
                    }

                    LOG.debug("Using Kafka key serializer: {}", keySerializer);
                    newConfiguration.setKeySerializer((Serializer) keySerializer);
                }
            }

            if (!newProperties.containsKey(ProducerConfig.VALUE_SERIALIZER_CLASS_CONFIG)) {
                Serializer<?> valueSerializer = newConfiguration.getValueSerializer().orElse(null);

                if (valueSerializer == null) {
                    boolean batch = metadata.isTrue(KafkaClient.class, "batch");
                    valueSerializer = serdeRegistry.pickSerializer(batch ? bodyArgument.getFirstTypeVariable().orElse(bodyArgument) : bodyArgument);

                    LOG.debug("Using Kafka value serializer: {}", valueSerializer);
                    newConfiguration.setValueSerializer((Serializer) valueSerializer);
                }
            }

            return beanContext.createBean(Producer.class, newConfiguration);
        });
    }

    /**
     * Key used to cache {@link org.apache.kafka.clients.producer.Producer} instances.
     */
    private static final class ProducerKey {
        final Class keyType;
        final Class valueType;
        final String id;

        ProducerKey(Class keyType, Class valueType, String id) {
            this.keyType = keyType;
            this.valueType = valueType;
            this.id = id;
        }

        @Override
        public boolean equals(Object o) {
            if (this == o) {
                return true;
            }
            if (o == null || getClass() != o.getClass()) {
                return false;
            }
            ProducerKey that = (ProducerKey) o;
            return Objects.equals(keyType, that.keyType) &&
                    Objects.equals(valueType, that.valueType) &&
                    Objects.equals(id, that.id);
        }

        @Override
        public int hashCode() {
            return Objects.hash(keyType, valueType, id);
        }
    }
}<|MERGE_RESOLUTION|>--- conflicted
+++ resolved
@@ -247,11 +247,7 @@
 
             Producer kafkaProducer = getProducer(bodyArgument, keyArgument, context);
 
-<<<<<<< HEAD
             Integer partition = partitionSupplier.apply(kafkaProducer);
-
-=======
->>>>>>> 04655273
             Long timestamp = context.isTrue(KafkaClient.class, "timestamp") ? Long.valueOf(System.currentTimeMillis()) : timestampArgument;
             Duration maxBlock = context.getValue(KafkaClient.class, "maxBlock", Duration.class)
                     .orElse(null);
