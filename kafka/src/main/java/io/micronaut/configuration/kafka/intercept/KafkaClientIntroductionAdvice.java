/*
 * Copyright 2017-2020 original authors
 *
 * Licensed under the Apache License, Version 2.0 (the "License");
 * you may not use this file except in compliance with the License.
 * You may obtain a copy of the License at
 *
 * https://www.apache.org/licenses/LICENSE-2.0
 *
 * Unless required by applicable law or agreed to in writing, software
 * distributed under the License is distributed on an "AS IS" BASIS,
 * WITHOUT WARRANTIES OR CONDITIONS OF ANY KIND, either express or implied.
 * See the License for the specific language governing permissions and
 * limitations under the License.
 */
package io.micronaut.configuration.kafka.intercept;

import io.micronaut.aop.InterceptedMethod;
import io.micronaut.aop.MethodInterceptor;
import io.micronaut.aop.MethodInvocationContext;
import io.micronaut.configuration.kafka.annotation.KafkaClient;
import io.micronaut.configuration.kafka.annotation.KafkaKey;
import io.micronaut.configuration.kafka.annotation.KafkaTimestamp;
import io.micronaut.configuration.kafka.annotation.Topic;
import io.micronaut.configuration.kafka.config.AbstractKafkaProducerConfiguration;
import io.micronaut.configuration.kafka.config.DefaultKafkaProducerConfiguration;
import io.micronaut.configuration.kafka.config.KafkaProducerConfiguration;
import io.micronaut.configuration.kafka.serde.SerdeRegistry;
import io.micronaut.context.BeanContext;
import io.micronaut.core.annotation.AnnotationMetadata;
import io.micronaut.core.annotation.AnnotationValue;
import io.micronaut.core.async.publisher.Publishers;
import io.micronaut.core.bind.annotation.Bindable;
import io.micronaut.core.convert.ConversionService;
import io.micronaut.core.type.Argument;
import io.micronaut.core.type.ReturnType;
import io.micronaut.core.util.StringUtils;
import io.micronaut.inject.qualifiers.Qualifiers;
import io.micronaut.messaging.annotation.Body;
import io.micronaut.messaging.exceptions.MessagingClientException;
import io.reactivex.BackpressureStrategy;
import io.reactivex.Flowable;
import io.reactivex.Maybe;
import org.apache.kafka.clients.producer.Producer;
import org.apache.kafka.clients.producer.ProducerConfig;
import org.apache.kafka.clients.producer.ProducerRecord;
import org.apache.kafka.clients.producer.RecordMetadata;
import org.apache.kafka.common.header.Header;
import org.apache.kafka.common.header.Headers;
import org.apache.kafka.common.header.internals.RecordHeader;
import org.apache.kafka.common.header.internals.RecordHeaders;
import org.apache.kafka.common.serialization.ByteArraySerializer;
import org.apache.kafka.common.serialization.Serializer;
import org.reactivestreams.Subscriber;
import org.reactivestreams.Subscription;
import org.slf4j.Logger;
import org.slf4j.LoggerFactory;

import javax.annotation.Nullable;
import javax.annotation.PreDestroy;
import javax.inject.Singleton;
import java.nio.charset.StandardCharsets;
import java.time.Duration;
import java.util.ArrayList;
import java.util.Arrays;
import java.util.Collection;
import java.util.Collections;
import java.util.List;
import java.util.Map;
import java.util.Objects;
import java.util.Optional;
import java.util.Properties;
import java.util.concurrent.CompletableFuture;
import java.util.concurrent.ConcurrentHashMap;
import java.util.concurrent.TimeUnit;

/**
 * Implementation of the {@link io.micronaut.configuration.kafka.annotation.KafkaClient} advice annotation.
 *
 * @author Graeme Rocher
 * @see io.micronaut.configuration.kafka.annotation.KafkaClient
 * @since 1.0
 */
@Singleton
public class KafkaClientIntroductionAdvice implements MethodInterceptor<Object, Object>, AutoCloseable {
    private static final Logger LOG = LoggerFactory.getLogger(KafkaClientIntroductionAdvice.class);

    private final BeanContext beanContext;
    private final SerdeRegistry serdeRegistry;
    private final ConversionService<?> conversionService;
    private final Map<ProducerKey, Producer> producerMap = new ConcurrentHashMap<>();

    /**
     * Creates the introduction advice for the given arguments.
     *
     * @param beanContext       The bean context.
     * @param serdeRegistry     The serde registry
     * @param conversionService The conversion service
     */
    public KafkaClientIntroductionAdvice(
            BeanContext beanContext,
            SerdeRegistry serdeRegistry,
            ConversionService<?> conversionService) {
        this.beanContext = beanContext;
        this.serdeRegistry = serdeRegistry;
        this.conversionService = conversionService;
    }

    @SuppressWarnings("unchecked")
    @Override
    public final Object intercept(MethodInvocationContext<Object, Object> context) {

        if (context.hasAnnotation(KafkaClient.class)) {
            AnnotationValue<KafkaClient> client = context.findAnnotation(KafkaClient.class).orElseThrow(() -> new IllegalStateException("No @KafkaClient annotation present on method: " + context));

            boolean isBatchSend = client.isTrue("batch");

            String topic = context.stringValue(Topic.class)
                    .orElse(null);

            Argument keyArgument = null;
            Argument bodyArgument = null;
            List<Header> kafkaHeaders = new ArrayList<>();
            List<AnnotationValue<io.micronaut.messaging.annotation.Header>> headers = context.getAnnotationValuesByType(io.micronaut.messaging.annotation.Header.class);

            for (AnnotationValue<io.micronaut.messaging.annotation.Header> header : headers) {
                String name = header.stringValue("name").orElse(null);
                String value = header.stringValue().orElse(null);

                if (StringUtils.isNotEmpty(name) && StringUtils.isNotEmpty(value)) {
                    kafkaHeaders.add(
                            new RecordHeader(
                                    name,
                                    value.getBytes(StandardCharsets.UTF_8)
                            )
                    );
                }
            }

            Argument[] arguments = context.getArguments();
            Object[] parameterValues = context.getParameterValues();
            Object key = null;
            Object value = null;
            Long timestampArgument = null;
            for (int i = 0; i < arguments.length; i++) {
                Argument argument = arguments[i];
                if (ProducerRecord.class.isAssignableFrom(argument.getType()) || argument.isAnnotationPresent(Body.class)) {
                    bodyArgument = argument;
                    value = parameterValues[i];
                } else if (argument.isAnnotationPresent(KafkaKey.class)) {
                   keyArgument = argument;
                   key = parameterValues[i];
                } else if (argument.isAnnotationPresent(Topic.class)) {
                    Object o = parameterValues[i];
                    if (o != null) {
                        topic = o.toString();
                    }
                } else if (argument.isAnnotationPresent(KafkaTimestamp.class)) {
                    Object o = parameterValues[i];
                    if (o instanceof Long) {
                        timestampArgument = (Long) o;
                    }
                } else if (argument.isAnnotationPresent(io.micronaut.messaging.annotation.Header.class)) {
                    final AnnotationMetadata annotationMetadata = argument.getAnnotationMetadata();
                    String argumentName = argument.getName();
                    String name = annotationMetadata
                            .stringValue(io.micronaut.messaging.annotation.Header.class, "name")
                            .orElseGet(() ->
                                    annotationMetadata.stringValue(io.micronaut.messaging.annotation.Header.class).orElse(argumentName));
                    Object v = parameterValues[i];

                    if (v != null) {

                        Serializer serializer = serdeRegistry.pickSerializer(argument);
                        if (serializer != null) {

                            try {
                                kafkaHeaders.add(
                                        new RecordHeader(
                                                name,
                                                serializer.serialize(
                                                        null,
                                                        v
                                                )
                                        )
                                );
                            } catch (Exception e) {
                                throw new MessagingClientException(
                                        "Cannot serialize header argument [" + argument + "] for method [" + context + "]: " + e.getMessage(), e
                                );
                            }
                        }
                    }
                } else {
                    if (argument.isContainerType() && Header.class.isAssignableFrom(argument.getFirstTypeVariable().orElse(Argument.OBJECT_ARGUMENT).getType())) {
                        final Collection<Header> parameterValue = (Collection<Header>) parameterValues[i];
                        if (parameterValue != null) {
                            kafkaHeaders.addAll(parameterValue);
                        }
                    } else {
                        Class argumentType = argument.getType();
                        if (argumentType == Headers.class || argumentType == RecordHeaders.class) {
                            final Headers parameterValue = (Headers) parameterValues[i];
                            if (parameterValue != null) {
                                parameterValue.forEach(kafkaHeaders::add);
                            }
                        }
                    }
                }
            }
            if (bodyArgument == null) {
                for (int i = 0; i < arguments.length; i++) {
                    Argument argument = arguments[i];
                    if (!argument.getAnnotationMetadata().hasStereotype(Bindable.class)) {
                        bodyArgument = argument;
                        value = parameterValues[i];
                        break;
                    }
                }
                if (bodyArgument == null) {
                    throw new MessagingClientException("No valid message body argument found for method: " + context);
                }
            }

            Producer kafkaProducer = getProducer(bodyArgument, keyArgument, context);

            Long timestamp = client.isTrue("timestamp") ? Long.valueOf(System.currentTimeMillis()) : timestampArgument;
            Duration maxBlock = context.getValue(KafkaClient.class, "maxBlock", Duration.class)
                    .orElse(null);

            boolean isReactiveValue = value != null && Publishers.isConvertibleToPublisher(value.getClass());
            if (StringUtils.isEmpty(topic)) {
                throw new MessagingClientException("No topic specified for method: " + context);
            }

            InterceptedMethod interceptedMethod = InterceptedMethod.of(context);
            try {
                Argument<?> reactiveTypeValue = interceptedMethod.returnTypeValue();
                boolean returnTypeValueVoid = reactiveTypeValue.equalsType(Argument.VOID_OBJECT);
                if (Argument.OBJECT_ARGUMENT.equalsType(reactiveTypeValue)) {
                    reactiveTypeValue = Argument.of(RecordMetadata.class);
                }
                switch (interceptedMethod.resultType()) {
                    case COMPLETION_STAGE:

                        CompletableFuture completableFuture = new CompletableFuture();

                        if (isReactiveValue) {
                            Flowable sendFlowable = buildSendFlowable(
                                    context,
                                    topic,
                                    kafkaProducer,
                                    kafkaHeaders,
                                    reactiveTypeValue,
                                    key,
                                    value,
                                    timestamp,
                                    maxBlock);

                            if (!Publishers.isSingle(value.getClass())) {
                                sendFlowable = sendFlowable.toList().toFlowable();
                            }

                            //noinspection SubscriberImplementation
                            sendFlowable.subscribe(new Subscriber() {
                                boolean completed = false;

                                @Override
                                public void onSubscribe(Subscription s) {
                                    s.request(1);
                                }

                                @Override
                                public void onNext(Object o) {
                                    completableFuture.complete(o);
                                    completed = true;
                                }

                                @Override
                                public void onError(Throwable t) {
                                    completableFuture.completeExceptionally(wrapException(context, t));
                                }

                                @Override
                                public void onComplete() {
                                    if (!completed) {
                                        // empty publisher
                                        completableFuture.complete(null);
                                    }
                                }
                            });
                        } else {

                            ProducerRecord record = buildProducerRecord(topic, kafkaHeaders, key, value, timestamp);
                            if (LOG.isTraceEnabled()) {
                                LOG.trace("@KafkaClient method [" + context + "] Sending producer record: " + record);
                            }

                            Argument finalReturnTypeValue = reactiveTypeValue;
                            Argument finalBodyArgument = bodyArgument;
                            Object finalValue = value;
                            kafkaProducer.send(record, (metadata, exception) -> {
                                if (exception != null) {
                                    completableFuture.completeExceptionally(wrapException(context, exception));
                                } else {
                                    if (!returnTypeValueVoid) {
                                        Optional<?> converted = conversionService.convert(metadata, finalReturnTypeValue);
                                        if (converted.isPresent()) {
                                            completableFuture.complete(converted.get());
                                        } else if (finalReturnTypeValue.getType() == finalBodyArgument.getType()) {
                                            completableFuture.complete(finalValue);
                                        }
                                    } else {
                                        completableFuture.complete(null);
                                    }
                                }
                            });
                        }

<<<<<<< HEAD
                        return interceptedMethod.handleResult(completableFuture);
                    case PUBLISHER:
                        Flowable returnFlowable;
                        if (isReactiveValue) {
                            returnFlowable = buildSendFlowable(
                                    context,
                                    topic,
                                    kafkaProducer,
                                    kafkaHeaders,
                                    reactiveTypeValue,
                                    key,
                                    value,
                                    timestamp,
                                    maxBlock);
=======
                    ProducerRecord record = buildProducerRecord(topic, kafkaHeaders, key, value, timestamp);
                    LOG.trace("@KafkaClient method [{}] Sending producer record: {}", context, record);
>>>>>>> 7a0f8b12

                        } else {
                            if (isBatchSend) {
                                Object batchValue;
                                if (value != null && value.getClass().isArray()) {
                                    batchValue = Arrays.asList((Object[]) value);
                                } else {
                                    batchValue = value;
                                }

                                Flowable<Object> bodyEmitter;
                                if (batchValue instanceof Iterable) {
                                    bodyEmitter = Flowable.fromIterable((Iterable) batchValue);
                                } else {
                                    bodyEmitter = Flowable.just(batchValue);
                                }

                                String finalTopic = topic;
                                Argument finalBodyArgument = bodyArgument;
                                Object finalKey = key;
                                Argument finalReactiveTypeValue = reactiveTypeValue;
                                returnFlowable = bodyEmitter.flatMap(o ->
                                        buildSendFlowable(context, finalTopic, finalBodyArgument, kafkaProducer, kafkaHeaders, finalKey, o, timestamp, finalReactiveTypeValue)
                                );

                            } else {
                                returnFlowable = buildSendFlowable(context, topic, bodyArgument, kafkaProducer, kafkaHeaders, key, value, timestamp, reactiveTypeValue);
                            }
                        }
                        return interceptedMethod.handleResult(returnFlowable);
                    case SYNCHRONOUS:
                        ReturnType<Object> returnType = context.getReturnType();
                        Class<Object> javaReturnType = returnType.getType();
                        Argument<Object> returnTypeArgument = returnType.asArgument();
                        if (isReactiveValue) {
                            Flowable<Object> sendFlowable = buildSendFlowable(
                                    context,
                                    topic,
                                    kafkaProducer,
                                    kafkaHeaders,
                                    returnTypeArgument,
                                    key,
                                    value,
                                    timestamp,
                                    maxBlock
                            );

                            if (Iterable.class.isAssignableFrom(javaReturnType)) {
                                return conversionService.convert(sendFlowable.toList().blockingGet(), returnTypeArgument).orElse(null);
                            } else if (void.class.isAssignableFrom(javaReturnType)) {
                                // a maybe will return null, and not throw an exception
                                Maybe<Object> maybe = sendFlowable.firstElement();
                                return maybe.blockingGet();
                            } else {
                                return conversionService.convert(sendFlowable.blockingFirst(), returnTypeArgument).orElse(null);
                            }
                        } else {
                            try {
                                if (isBatchSend) {
                                    Iterable batchValue;
                                    if (value != null && value.getClass().isArray()) {
                                        batchValue = Arrays.asList((Object[]) value);
                                    } else if (!(value instanceof Iterable)) {
                                        batchValue = Collections.singletonList(value);
                                    } else {
                                        batchValue = (Iterable) value;
                                    }

                                    List results = new ArrayList();
                                    for (Object o : batchValue) {
                                        ProducerRecord record = buildProducerRecord(topic, kafkaHeaders, key, o, timestamp);

                                        if (LOG.isTraceEnabled()) {
                                            LOG.trace("@KafkaClient method [" + context + "] Sending producer record: " + record);
                                        }

                                        Object result;
                                        if (maxBlock != null) {
                                            result = kafkaProducer.send(record).get(maxBlock.toMillis(), TimeUnit.MILLISECONDS);
                                        } else {
                                            result = kafkaProducer.send(record).get();
                                        }
                                        results.add(result);
                                    }
                                    Argument finalBodyArgument = bodyArgument;
                                    Object finalValue = value;
                                    return conversionService.convert(results, returnTypeArgument).orElseGet(() -> {
                                        if (javaReturnType == finalBodyArgument.getType()) {
                                            return finalValue;
                                        } else {
                                            return null;
                                        }
                                    });
                                }
                                ProducerRecord record = buildProducerRecord(topic, kafkaHeaders, key, value, timestamp);

                                LOG.trace("@KafkaClient method [{}] Sending producer record: {}", context, record);

                                Object result;
                                if (maxBlock != null) {
                                    result = kafkaProducer.send(record).get(maxBlock.toMillis(), TimeUnit.MILLISECONDS);
                                } else {
                                    result = kafkaProducer.send(record).get();
                                }
                                Argument finalBodyArgument = bodyArgument;
                                Object finalValue = value;
                                return conversionService.convert(result, returnTypeArgument).orElseGet(() -> {
                                    if (javaReturnType == finalBodyArgument.getType()) {
                                        return finalValue;
                                    } else {
                                        return null;
                                    }
                                });
                            } catch (Exception e) {
                                throw wrapException(context, e);
                            }
<<<<<<< HEAD
                        }
                    default:
                        return interceptedMethod.unsupported();
=======
                            Argument finalBodyArgument = bodyArgument;
                            Object finalValue = value;
                            return conversionService.convert(results, returnTypeArgument).orElseGet(() -> {
                                if (javaReturnType == finalBodyArgument.getType()) {
                                    return finalValue;
                                } else {
                                    return null;
                                }
                            });
                        }
                        ProducerRecord record = buildProducerRecord(topic, kafkaHeaders, key, value, timestamp);

                        LOG.trace("@KafkaClient method [{}] Sending producer record: {}", context, record);

                        Object result;
                        if (maxBlock != null) {
                            result = kafkaProducer.send(record).get(maxBlock.toMillis(), TimeUnit.MILLISECONDS);
                        } else {
                            result = kafkaProducer.send(record).get();
                        }
                        Argument finalBodyArgument = bodyArgument;
                        Object finalValue = value;
                        return conversionService.convert(result, returnTypeArgument).orElseGet(() -> {
                            if (javaReturnType == finalBodyArgument.getType()) {
                                return finalValue;
                            } else {
                                return null;
                            }
                        });
                    } catch (Exception e) {
                        throw wrapException(context, e);
                    }
>>>>>>> 7a0f8b12
                }
            } catch (Exception e) {
                return interceptedMethod.handleException(e);
            }
        } else {
            // can't be implemented so proceed
            return context.proceed();
        }
    }

    @Override
    @PreDestroy
    public final void close() {
        Collection<Producer> kafkaProducers = producerMap.values();
        try {
            for (Producer kafkaProducer : kafkaProducers) {
                try {
                    kafkaProducer.close();
                } catch (Exception e) {
                    LOG.warn("Error closing Kafka producer: {}", e.getMessage(), e);
                }
            }
        } finally {
            producerMap.clear();
        }
    }

    private Flowable buildSendFlowable(
            MethodInvocationContext<Object, Object> context,
            String topic,
            Argument bodyArgument,
            Producer kafkaProducer,
            List<Header> kafkaHeaders,
            Object key,
            Object value,
            Long timestamp,
            Argument reactiveValueType) {
        Flowable returnFlowable;
        ProducerRecord record = buildProducerRecord(topic, kafkaHeaders, key, value, timestamp);
        returnFlowable = Flowable.create(emitter -> kafkaProducer.send(record, (metadata, exception) -> {
            if (exception != null) {
                emitter.onError(wrapException(context, exception));
            } else {
                if (!reactiveValueType.equalsType(Argument.VOID_OBJECT)) {
                    Optional<?> converted = conversionService.convert(metadata, reactiveValueType);

                    if (converted.isPresent()) {
                        emitter.onNext(converted.get());
                    } else if (reactiveValueType.getType() == bodyArgument.getType()) {
                        emitter.onNext(value);
                    }
                }
                emitter.onComplete();
            }
        }), BackpressureStrategy.ERROR);
        return returnFlowable;
    }

    private Flowable<Object> buildSendFlowable(
            MethodInvocationContext<Object, Object> context,
            String topic,
            Producer kafkaProducer,
            List<Header> kafkaHeaders,
            Argument<?> returnType,
            Object key,
            Object value,
            Long timestamp,
            Duration maxBlock) {
        Flowable<?> valueFlowable = Publishers.convertPublisher(value, Flowable.class);
        Class<?> javaReturnType = returnType.getType();

        if (Iterable.class.isAssignableFrom(javaReturnType)) {
            javaReturnType = returnType.getFirstTypeVariable().orElse(Argument.OBJECT_ARGUMENT).getType();
        }

        Class<?> finalJavaReturnType = javaReturnType;
        Flowable<Object> sendFlowable = valueFlowable.flatMap(o -> {
            ProducerRecord record = buildProducerRecord(topic, kafkaHeaders, key, o, timestamp);

            LOG.trace("@KafkaClient method [{}] Sending producer record: {}", context, record);

            //noinspection unchecked
            return Flowable.create(emitter -> kafkaProducer.send(record, (metadata, exception) -> {
                if (exception != null) {
                    emitter.onError(wrapException(context, exception));
                } else {
                    if (RecordMetadata.class.isAssignableFrom(finalJavaReturnType)) {
                        emitter.onNext(metadata);
                    } else if (finalJavaReturnType.isInstance(o)) {
                        emitter.onNext(o);
                    } else {
                        Optional converted = conversionService.convert(metadata, finalJavaReturnType);
                        if (converted.isPresent()) {
                            emitter.onNext(converted.get());
                        }
                    }

                    emitter.onComplete();
                }
            }), BackpressureStrategy.BUFFER);
        });

        if (maxBlock != null) {
            sendFlowable = sendFlowable.timeout(maxBlock.toMillis(), TimeUnit.MILLISECONDS);
        }
        return sendFlowable;
    }

    private MessagingClientException wrapException(MethodInvocationContext<Object, Object> context, Throwable exception) {
        return new MessagingClientException(
                "Exception sending producer record for method [" + context + "]: " + exception.getMessage(), exception
        );
    }

    @SuppressWarnings("unchecked")
    private ProducerRecord buildProducerRecord(String topic, List<Header> kafkaHeaders, Object key, Object value, Long timestamp) {
        return new ProducerRecord(
                topic,
                null,
                timestamp,
                key,
                value,
                kafkaHeaders.isEmpty() ? null : kafkaHeaders
        );
    }

    @SuppressWarnings("unchecked")
    private Producer getProducer(Argument bodyArgument, @Nullable Argument keyArgument, AnnotationMetadata metadata) {
        Class keyType = keyArgument != null ? keyArgument.getType() : byte[].class;
        String clientId = metadata.getValue(KafkaClient.class, String.class).orElse(null);
        ProducerKey key = new ProducerKey(keyType, bodyArgument.getType(), clientId);
        return producerMap.computeIfAbsent(key, producerKey -> {
            String producerId = producerKey.id;
            AbstractKafkaProducerConfiguration configuration;
            if (producerId != null) {
                Optional<KafkaProducerConfiguration> namedConfig = beanContext.findBean(KafkaProducerConfiguration.class, Qualifiers.byName(producerId));
                if (namedConfig.isPresent()) {
                    configuration = namedConfig.get();
                } else {
                    configuration = beanContext.getBean(AbstractKafkaProducerConfiguration.class);
                }
            } else {
                configuration = beanContext.getBean(AbstractKafkaProducerConfiguration.class);
            }

            DefaultKafkaProducerConfiguration<?, ?> newConfiguration = new DefaultKafkaProducerConfiguration<>(
                    configuration
            );

            Properties newProperties = newConfiguration.getConfig();

            if (clientId != null) {
                newProperties.putIfAbsent(ProducerConfig.CLIENT_ID_CONFIG, clientId);
            }

            metadata.getValue(KafkaClient.class, "maxBlock", Duration.class).ifPresent(maxBlock ->
                    newProperties.put(
                            ProducerConfig.MAX_BLOCK_MS_CONFIG,
                            String.valueOf(maxBlock.toMillis())
                    ));

            Integer ack = metadata.getValue(KafkaClient.class, "acks", Integer.class).orElse(KafkaClient.Acknowledge.DEFAULT);

            if (ack != KafkaClient.Acknowledge.DEFAULT) {
                String acksValue = ack == -1 ? "all" : String.valueOf(ack);
                newProperties.put(
                        ProducerConfig.ACKS_CONFIG,
                        acksValue
                );
            }

            metadata.findAnnotation(KafkaClient.class).map(ann ->
                    ann.getProperties("properties", "name")
            ).ifPresent(newProperties::putAll);

            LOG.debug("Creating new KafkaProducer.");

            if (!newProperties.containsKey(ProducerConfig.KEY_SERIALIZER_CLASS_CONFIG)) {
                Serializer<?> keySerializer = newConfiguration.getKeySerializer().orElse(null);
                if (keySerializer == null) {
                    if (keyArgument != null) {
                        keySerializer = serdeRegistry.pickSerializer(keyArgument);
                    } else {
                        keySerializer = new ByteArraySerializer();
                    }

                    LOG.debug("Using Kafka key serializer: {}", keySerializer);
                    newConfiguration.setKeySerializer((Serializer) keySerializer);
                }
            }

            if (!newProperties.containsKey(ProducerConfig.VALUE_SERIALIZER_CLASS_CONFIG)) {
                Serializer<?> valueSerializer = newConfiguration.getValueSerializer().orElse(null);

                if (valueSerializer == null) {
                    boolean batch = metadata.isTrue(KafkaClient.class, "batch");
                    valueSerializer = serdeRegistry.pickSerializer(batch ? bodyArgument.getFirstTypeVariable().orElse(bodyArgument) : bodyArgument);

                    LOG.debug("Using Kafka value serializer: {}", valueSerializer);
                    newConfiguration.setValueSerializer((Serializer) valueSerializer);
                }
            }

            return beanContext.createBean(Producer.class, newConfiguration);
        });
    }

    /**
     * Key used to cache {@link org.apache.kafka.clients.producer.Producer} instances.
     */
    private final class ProducerKey {
        final Class keyType;
        final Class valueType;
        final String id;

        ProducerKey(Class keyType, Class valueType, String id) {
            this.keyType = keyType;
            this.valueType = valueType;
            this.id = id;
        }

        @Override
        public boolean equals(Object o) {
            if (this == o) {
                return true;
            }
            if (o == null || getClass() != o.getClass()) {
                return false;
            }
            ProducerKey that = (ProducerKey) o;
            return Objects.equals(keyType, that.keyType) &&
                    Objects.equals(valueType, that.valueType) &&
                    Objects.equals(id, that.id);
        }

        @Override
        public int hashCode() {
            return Objects.hash(keyType, valueType, id);
        }
    }
}<|MERGE_RESOLUTION|>--- conflicted
+++ resolved
@@ -317,7 +317,6 @@
                             });
                         }
 
-<<<<<<< HEAD
                         return interceptedMethod.handleResult(completableFuture);
                     case PUBLISHER:
                         Flowable returnFlowable;
@@ -332,10 +331,6 @@
                                     value,
                                     timestamp,
                                     maxBlock);
-=======
-                    ProducerRecord record = buildProducerRecord(topic, kafkaHeaders, key, value, timestamp);
-                    LOG.trace("@KafkaClient method [{}] Sending producer record: {}", context, record);
->>>>>>> 7a0f8b12
 
                         } else {
                             if (isBatchSend) {
@@ -452,44 +447,9 @@
                             } catch (Exception e) {
                                 throw wrapException(context, e);
                             }
-<<<<<<< HEAD
                         }
                     default:
                         return interceptedMethod.unsupported();
-=======
-                            Argument finalBodyArgument = bodyArgument;
-                            Object finalValue = value;
-                            return conversionService.convert(results, returnTypeArgument).orElseGet(() -> {
-                                if (javaReturnType == finalBodyArgument.getType()) {
-                                    return finalValue;
-                                } else {
-                                    return null;
-                                }
-                            });
-                        }
-                        ProducerRecord record = buildProducerRecord(topic, kafkaHeaders, key, value, timestamp);
-
-                        LOG.trace("@KafkaClient method [{}] Sending producer record: {}", context, record);
-
-                        Object result;
-                        if (maxBlock != null) {
-                            result = kafkaProducer.send(record).get(maxBlock.toMillis(), TimeUnit.MILLISECONDS);
-                        } else {
-                            result = kafkaProducer.send(record).get();
-                        }
-                        Argument finalBodyArgument = bodyArgument;
-                        Object finalValue = value;
-                        return conversionService.convert(result, returnTypeArgument).orElseGet(() -> {
-                            if (javaReturnType == finalBodyArgument.getType()) {
-                                return finalValue;
-                            } else {
-                                return null;
-                            }
-                        });
-                    } catch (Exception e) {
-                        throw wrapException(context, e);
-                    }
->>>>>>> 7a0f8b12
                 }
             } catch (Exception e) {
                 return interceptedMethod.handleException(e);
