--- conflicted
+++ resolved
@@ -21,13 +21,9 @@
 micronaut-micrometer = "5.0.0-M4"
 micronaut-reactor = "3.0.0-M8"
 micronaut-rxjava2 = "2.0.0-M5"
-<<<<<<< HEAD
+
 micronaut-serde = "2.0.0-M12"
-micronaut-tracing = "5.0.0-M3"
-=======
-micronaut-serde = "2.0.0-M8"
 micronaut-tracing = "5.0.0-M6"
->>>>>>> 52dd73ab
 micronaut-test = "4.0.0-M5"
 
 logback = "1.4.6"
