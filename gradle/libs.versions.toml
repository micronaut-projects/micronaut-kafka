[versions]
micronaut = "4.2.3"
micronaut-platform = "4.1.2"
micronaut-docs = "2.0.0"
micronaut-gradle-plugin = "4.1.2"

# Required to keep catalog compatibility with 3.4.x.  Can be removed for 4.0.0
managed-kafka-compat = "3.6.0"
managed-kafka = '3.6.1'

groovy = "4.0.15"
kotlin = "1.9.22"

awaitility = '4.2.0'
opentracing-kafka-client = '0.1.15'
opentracing-mock = '0.33.0'

testcontainers = "1.19.1"

zipkin-brave-kafka-clients = '5.18.1'

micronaut-cache = "4.1.1"
micronaut-logging = "1.1.2"
micronaut-micrometer = "5.1.2"
<<<<<<< HEAD
micronaut-reactor = "3.1.0"
micronaut-serde = "2.7.0"
=======
micronaut-reactor = "3.2.1"
micronaut-serde = "2.3.3"
>>>>>>> 3099c5ef
micronaut-tracing = "6.1.0"
micronaut-test = "4.0.2"

coroutines = "1.7.3"

[libraries]
# Core
micronaut-core = { module = 'io.micronaut:micronaut-core-bom', version.ref = 'micronaut' }

# Duplicated to keep catalog compatibility with 3.4.x.  Can be removed for 4.0.0
managed-kafka = { module = 'org.apache.kafka:kafka-clients', version.ref = 'managed-kafka-compat' }

managed-kafka-clients = { module = 'org.apache.kafka:kafka-clients', version.ref = 'managed-kafka' }
managed-kafka-streams = { module = 'org.apache.kafka:kafka-streams', version.ref = 'managed-kafka' }

opentracing-kafka-client = { module = 'io.opentracing.contrib:opentracing-kafka-client', version.ref = 'opentracing-kafka-client' }
opentracing-mock = { module = 'io.opentracing:opentracing-mock', version.ref = 'opentracing-mock' }

testcontainers-kafka = { module = "org.testcontainers:kafka", version.ref = 'testcontainers' }

zipkin-brave-kafka-clients = { module = 'io.zipkin.brave:brave-instrumentation-kafka-clients', version.ref = 'zipkin-brave-kafka-clients' }
awaitility = { module = 'org.awaitility:awaitility', version.ref = 'awaitility' }

micronaut-cache = { module = "io.micronaut.cache:micronaut-cache-bom", version.ref = "micronaut-cache" }
micronaut-micrometer = { module = "io.micronaut.micrometer:micronaut-micrometer-bom", version.ref = "micronaut-micrometer" }
micronaut-reactor = { module = "io.micronaut.reactor:micronaut-reactor-bom", version.ref = "micronaut-reactor" }
micronaut-serde = { module = "io.micronaut.serde:micronaut-serde-bom", version.ref = "micronaut-serde" }
micronaut-tracing = { module = "io.micronaut.tracing:micronaut-tracing-bom", version.ref = "micronaut-tracing" }
junit-jupiter-engine = { module = 'org.junit.jupiter:junit-jupiter-engine' }
kotlinx-coroutines = { module = 'org.jetbrains.kotlinx:kotlinx-coroutines-core', version.ref = "coroutines"}

micronaut-gradle-plugin = { module = "io.micronaut.gradle:micronaut-gradle-plugin", version.ref = "micronaut-gradle-plugin" }

[plugins]
kotlin-jvm = { id = 'org.jetbrains.kotlin.jvm', version.ref = 'kotlin' }
kotlin-kapt = { id = 'org.jetbrains.kotlin.kapt', version.ref = 'kotlin' }<|MERGE_RESOLUTION|>--- conflicted
+++ resolved
@@ -22,13 +22,8 @@
 micronaut-cache = "4.1.1"
 micronaut-logging = "1.1.2"
 micronaut-micrometer = "5.1.2"
-<<<<<<< HEAD
-micronaut-reactor = "3.1.0"
+micronaut-reactor = "3.2.1"
 micronaut-serde = "2.7.0"
-=======
-micronaut-reactor = "3.2.1"
-micronaut-serde = "2.3.3"
->>>>>>> 3099c5ef
 micronaut-tracing = "6.1.0"
 micronaut-test = "4.0.2"
 
