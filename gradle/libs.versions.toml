[versions]
micronaut = "4.6.1"
micronaut-platform = "4.1.2"
micronaut-docs = "2.0.0"
micronaut-gradle-plugin = "4.3.6"

# Required to keep catalog compatibility with 3.4.x.  Can be removed for 4.0.0
managed-kafka-compat = "3.8.0"
managed-kafka = '3.7.0'

groovy = "4.0.15"

awaitility = '4.2.2'
opentracing-kafka-client = '0.1.15'
opentracing-mock = '0.33.0'

zipkin-brave-kafka-clients = '6.0.3'

micronaut-cache = "4.3.0"
micronaut-logging = "1.1.2"
<<<<<<< HEAD
micronaut-micrometer = "5.8.0"
micronaut-reactor = "3.3.0"
micronaut-serde = "2.9.0"
micronaut-tracing = "6.6.0"
=======
micronaut-micrometer = "5.6.0"
micronaut-reactor = "3.5.0"
micronaut-serde = "2.11.0"
micronaut-tracing = "6.8.0"
>>>>>>> c5b9c072
micronaut-test = "4.0.2"
micronaut-test-resources="2.5.2"

[libraries]
# Core
micronaut-core = { module = 'io.micronaut:micronaut-core-bom', version.ref = 'micronaut' }

# Duplicated to keep catalog compatibility with 3.4.x.  Can be removed for 4.0.0
managed-kafka = { module = 'org.apache.kafka:kafka-clients', version.ref = 'managed-kafka-compat' }

managed-kafka-clients = { module = 'org.apache.kafka:kafka-clients', version.ref = 'managed-kafka' }
managed-kafka-streams = { module = 'org.apache.kafka:kafka-streams', version.ref = 'managed-kafka' }

opentracing-kafka-client = { module = 'io.opentracing.contrib:opentracing-kafka-client', version.ref = 'opentracing-kafka-client' }
opentracing-mock = { module = 'io.opentracing:opentracing-mock', version.ref = 'opentracing-mock' }

zipkin-brave-kafka-clients = { module = 'io.zipkin.brave:brave-instrumentation-kafka-clients', version.ref = 'zipkin-brave-kafka-clients' }
awaitility = { module = 'org.awaitility:awaitility', version.ref = 'awaitility' }

micronaut-cache = { module = "io.micronaut.cache:micronaut-cache-bom", version.ref = "micronaut-cache" }
micronaut-micrometer = { module = "io.micronaut.micrometer:micronaut-micrometer-bom", version.ref = "micronaut-micrometer" }
micronaut-reactor = { module = "io.micronaut.reactor:micronaut-reactor-bom", version.ref = "micronaut-reactor" }
micronaut-serde = { module = "io.micronaut.serde:micronaut-serde-bom", version.ref = "micronaut-serde" }
micronaut-test-resources = { module = "io.micronaut.testresources:micronaut-test-resources-bom", version.ref = "micronaut-test-resources" }
micronaut-tracing = { module = "io.micronaut.tracing:micronaut-tracing-bom", version.ref = "micronaut-tracing" }

junit-jupiter-engine = { module = 'org.junit.jupiter:junit-jupiter-engine' }

micronaut-gradle-plugin = { module = "io.micronaut.gradle:micronaut-gradle-plugin", version.ref = "micronaut-gradle-plugin" }<|MERGE_RESOLUTION|>--- conflicted
+++ resolved
@@ -18,17 +18,10 @@
 
 micronaut-cache = "4.3.0"
 micronaut-logging = "1.1.2"
-<<<<<<< HEAD
 micronaut-micrometer = "5.8.0"
-micronaut-reactor = "3.3.0"
-micronaut-serde = "2.9.0"
-micronaut-tracing = "6.6.0"
-=======
-micronaut-micrometer = "5.6.0"
 micronaut-reactor = "3.5.0"
 micronaut-serde = "2.11.0"
 micronaut-tracing = "6.8.0"
->>>>>>> c5b9c072
 micronaut-test = "4.0.2"
 micronaut-test-resources="2.5.2"
 
