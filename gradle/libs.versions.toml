[versions]
micronaut = "4.6.1"
micronaut-platform = "4.1.2"
micronaut-docs = "2.0.0"
micronaut-gradle-plugin = "4.3.6"

# Required to keep catalog compatibility with 3.4.x.  Can be removed for 4.0.0
managed-kafka-compat = "3.8.0"
managed-kafka = '3.7.0'

groovy = "4.0.15"

awaitility = '4.2.2'
opentracing-kafka-client = '0.1.15'
opentracing-mock = '0.33.0'

zipkin-brave-kafka-clients = '6.0.3'

micronaut-cache = "4.3.0"
micronaut-logging = "1.1.2"
micronaut-micrometer = "5.6.0"
<<<<<<< HEAD
micronaut-reactor = "3.5.0"
micronaut-serde = "2.9.0"
micronaut-tracing = "6.6.0"
=======
micronaut-reactor = "3.3.0"
micronaut-serde = "2.11.0"
micronaut-tracing = "6.8.0"
>>>>>>> c8808ca0
micronaut-test = "4.0.2"
micronaut-test-resources="2.5.2"

[libraries]
# Core
micronaut-core = { module = 'io.micronaut:micronaut-core-bom', version.ref = 'micronaut' }

# Duplicated to keep catalog compatibility with 3.4.x.  Can be removed for 4.0.0
managed-kafka = { module = 'org.apache.kafka:kafka-clients', version.ref = 'managed-kafka-compat' }

managed-kafka-clients = { module = 'org.apache.kafka:kafka-clients', version.ref = 'managed-kafka' }
managed-kafka-streams = { module = 'org.apache.kafka:kafka-streams', version.ref = 'managed-kafka' }

opentracing-kafka-client = { module = 'io.opentracing.contrib:opentracing-kafka-client', version.ref = 'opentracing-kafka-client' }
opentracing-mock = { module = 'io.opentracing:opentracing-mock', version.ref = 'opentracing-mock' }

zipkin-brave-kafka-clients = { module = 'io.zipkin.brave:brave-instrumentation-kafka-clients', version.ref = 'zipkin-brave-kafka-clients' }
awaitility = { module = 'org.awaitility:awaitility', version.ref = 'awaitility' }

micronaut-cache = { module = "io.micronaut.cache:micronaut-cache-bom", version.ref = "micronaut-cache" }
micronaut-micrometer = { module = "io.micronaut.micrometer:micronaut-micrometer-bom", version.ref = "micronaut-micrometer" }
micronaut-reactor = { module = "io.micronaut.reactor:micronaut-reactor-bom", version.ref = "micronaut-reactor" }
micronaut-serde = { module = "io.micronaut.serde:micronaut-serde-bom", version.ref = "micronaut-serde" }
micronaut-test-resources = { module = "io.micronaut.testresources:micronaut-test-resources-bom", version.ref = "micronaut-test-resources" }
micronaut-tracing = { module = "io.micronaut.tracing:micronaut-tracing-bom", version.ref = "micronaut-tracing" }

junit-jupiter-engine = { module = 'org.junit.jupiter:junit-jupiter-engine' }

micronaut-gradle-plugin = { module = "io.micronaut.gradle:micronaut-gradle-plugin", version.ref = "micronaut-gradle-plugin" }<|MERGE_RESOLUTION|>--- conflicted
+++ resolved
@@ -19,15 +19,9 @@
 micronaut-cache = "4.3.0"
 micronaut-logging = "1.1.2"
 micronaut-micrometer = "5.6.0"
-<<<<<<< HEAD
 micronaut-reactor = "3.5.0"
-micronaut-serde = "2.9.0"
-micronaut-tracing = "6.6.0"
-=======
-micronaut-reactor = "3.3.0"
 micronaut-serde = "2.11.0"
 micronaut-tracing = "6.8.0"
->>>>>>> c8808ca0
 micronaut-test = "4.0.2"
 micronaut-test-resources="2.5.2"
 
